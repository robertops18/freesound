from solr import Solr, SolrException
from sounds.models import Sound
import logging
from django.conf import settings

logger = logging.getLogger("search")

def convert_to_solr_document(sound):
    logger.info("creating solr XML from sound %d" % sound.id)
    document = {}

    document["id"] = sound.id
    document["username"] = sound.user.username
    document["created"] = sound.created
    document["original_filename"] = sound.original_filename

    document["description"] = sound.description
    document["tag"] = [taggeditem.tag.name for taggeditem in sound.tags.all()]
    
    document["license"] = sound.license.name
    
    document["is_remix"] = bool(sound.sources.count())
    document["was_remixed"] = bool(sound.remixes.count())

    if sound.pack:
        document["pack"] = sound.pack.name
    
    document["is_geotagged"] = sound.geotag != None

    document["type"] = sound.type

    document["duration"] = sound.duration
    document["bitdepth"] = sound.bitdepth if sound.bitdepth != None else 0
    document["bitrate"] = sound.bitrate if sound.bitrate != None else 0
    document["samplerate"] = int(sound.samplerate)
    document["filesize"] = sound.filesize
    document["channels"] = sound.channels
    document["md5"] = sound.md5

    document["num_downloads"] = sound.num_downloads

    document["avg_rating"] = sound.avg_rating
    document["num_ratings"] = sound.num_ratings

    document["comment"] = [comment.comment for comment in sound.comments.all()]
    document["comments"] = sound.comments.count()

<<<<<<< HEAD
    document["waveform_path_m"] = sound.locations("display.wave.M.path")
    document["waveform_path_l"] = sound.locations("display.wave.L.path")
    document["spectral_path_m"] = sound.locations("display.spectral.M.path")
    document["spectral_path_l"] = sound.locations("display.spectral.L.path")
    document["preview_path"]    = sound.locations("preview.LQ.mp3.path")
=======
    
    document["waveform_path_m"] = sound.locations("display.wave.M.path") 
    document["waveform_path_l"] = sound.locations("display.wave.L.path")
    document["spectral_path_m"] = sound.locations("display.spectral.M.path")
    document["spectral_path_l"] = sound.locations("display.spectral.L.path")
    document["preview_path"] = sound.locations("preview.LQ.mp3.path")
>>>>>>> 9f0ebb44
    
    return document


def add_sound_to_solr(sound):
    logger.info("adding single sound to solr index")
    try:
        Solr(settings.SOLR_URL).add([convert_to_solr_document(sound)])
    except SolrException, e:
        logger.error("failed to add sound %d to solr index, reason: %s" % (sound.id, str(e)))


def add_sounds_to_solr(sounds):
    logger.info("adding multiple sounds to solr index")
    solr = Solr(settings.SOLR_URL)

    try:
        logger.info("creating XML")
        documents = map(convert_to_solr_document, sounds)
        logger.info("posting to Solr")
        solr.add(documents)
    except SolrException, e:
        logger.error("failed to add sound batch to solr index, reason: %s" % str(e))
    
    logger.info("optimizing solr index")
    solr.optimize()
    logger.info("done")


def add_all_sounds_to_solr(slice_size=4000):
    qs = Sound.objects.select_related("pack", "user", "license").filter(processing_state="OK", moderation_state="OK")
    num_sounds = qs.count()
    for i in range(0, num_sounds, slice_size):
        add_sounds_to_solr(qs[i:i+slice_size])<|MERGE_RESOLUTION|>--- conflicted
+++ resolved
@@ -44,21 +44,12 @@
 
     document["comment"] = [comment.comment for comment in sound.comments.all()]
     document["comments"] = sound.comments.count()
-
-<<<<<<< HEAD
-    document["waveform_path_m"] = sound.locations("display.wave.M.path")
-    document["waveform_path_l"] = sound.locations("display.wave.L.path")
-    document["spectral_path_m"] = sound.locations("display.spectral.M.path")
-    document["spectral_path_l"] = sound.locations("display.spectral.L.path")
-    document["preview_path"]    = sound.locations("preview.LQ.mp3.path")
-=======
     
     document["waveform_path_m"] = sound.locations("display.wave.M.path") 
     document["waveform_path_l"] = sound.locations("display.wave.L.path")
     document["spectral_path_m"] = sound.locations("display.spectral.M.path")
     document["spectral_path_l"] = sound.locations("display.spectral.L.path")
     document["preview_path"] = sound.locations("preview.LQ.mp3.path")
->>>>>>> 9f0ebb44
     
     return document
 

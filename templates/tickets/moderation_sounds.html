--- conflicted
+++ resolved
@@ -10,27 +10,20 @@
 	<p>
 	<div class="moderation-user-list-wrapper">
 		<div class="moderation-user-list">
-			{% for user, new_count in users.items %}
+		{% for user, new_count in users.items %}
 			<div class="moderation-user-list-user">
-<<<<<<< HEAD
+				<div class="moderation-user-list-user-left">
 				<img src="{{ user.profile.locations.avatar.L.url }}"/>
+				</div>
+				<div class="moderation-user-list-user-right">
 				<p>{{ user.username }} 
 				<br>{{ new_count }} new sounds
-				<br><a href="{% url tickets-moderation-sounds-asign-user user.id %}">Add these files to your queue</a>
-=======
-				<div class="moderation-user-list-user-left">
-					<img src="{{ user.profile.get_avatar_path.path_l }}"/>
-				</div>
-				<div class="moderation-user-list-user-right">
-					<p>{{ user.username }}
-					<br>{{ new_count }} new sounds
 					<br><a href="{% url tickets-moderation-sounds-asign-user user.id %}">
 						<img src="{{media_url}}images/moderation_plus.png"/>Add to queue
 					</a>
 				</div>
->>>>>>> 148b30e9
 			</div>
-			{% endfor %}
+		{% endfor %}
 		</div>
 	</div>
 	

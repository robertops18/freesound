{% extends "sounds/_section.html" %}

{% load paginator %}
{% load util %}
{% load ratings %}
{% load cache %}
{% load absurl %}

{% block title %}&quot;{{sound.original_filename}}&quot; by {{sound.user.username}}{% endblock title %}

{% block head %}
{{ block.super }}
    <script type="text/javascript">
        swfobject.registerObject("player_{{sound.id}}", "10");
    </script>
    <meta property="og:title" content="{{ sound.original_filename }} by {{ sound.user.username }}" />
    <meta property="og:type" content="song" />
    <meta property="og:audio" content="http://{{ request.get_host }}{{ sound.locations.preview.LQ.mp3.url }}" />
    <meta property="og:audio:artist" content="{{ sound.user.username }}" />
    <meta property="og:audio:title" content="{{ sound.original_filename }}" />
    <meta property="og:url" content="{% absurl sound sound.user.username sound.id %}" />
    <meta property="og:audio:type" content="application/mp3" />
<!--     <meta property="og:image" content="http://{{ request.get_host }}{{sound.locations.display.wave.M.url}}" /> -->
    <meta property="og:site_name" content="Freesound.org" />
    <meta property="fb:admins" content="100002130282170" />
{% endblock head %}

{% block section_content %}

{% cache 3600 sound_header sound.id request.user.is_authenticated %}
<div id="single_sample_header">
    {% if sound.pack %}<a href="{% url pack username sound.pack.id %}">{{sound.pack.name}}</a>  &#187; {% endif %}<a href="#">{{sound.original_filename}}</a>
    <div class="stars">
        <ul class="star-rating">
            <li class="current-rating" style="width:{{sound.rating_percent}}%;">Currently {{sound.avg_rating|stringformat:"%.1f"}}/5 Stars.</li>
            <li><a href="{{sound|rating_url:"1"}}" title="pretty bad :-(" class="one-star{% if not request.user.is_authenticated or request.user == sound.user %}_not_logged_in{% endif %}">1</a></li>
            <li><a href="{{sound|rating_url:"2"}}" title="quite good" class="two-stars{% if not request.user.is_authenticated or request.user == sound.user %}_not_logged_in{% endif %}">2</a></li>
            <li><a href="{{sound|rating_url:"3"}}" title="good :-)" class="three-stars{% if not request.user.is_authenticated or request.user == sound.user %}_not_logged_in{% endif %}">3</a></li>
            <li><a href="{{sound|rating_url:"4"}}" title="very good" class="four-stars{% if not request.user.is_authenticated or request.user == sound.user %}_not_logged_in{% endif %}">4</a></li>
            <li><a href="{{sound|rating_url:"5"}}" title="amazing :-o" class="five-stars{% if not request.user.is_authenticated or request.user == sound.user %}_not_logged_in{% endif %}">5</a></li>
        </ul>
        <span class="numratings">({{sound.num_ratings}})</span>
    </div>
</div>

<div id="single_sample_player">
    <div class="player large">
        <div class="metadata">
            {% with 'L' as size %}
                {% include 'sounds/metadata.html' %}
            {% endwith %}
        </div>
    </div>
</div>

<div id="single_sample_content">
    <img src="{{sound.user.profile.locations.avatar.M.url}}" alt="avatar" id="sound_author_avatar" />

    <div id="sound_author_box">
        <div id="sound_author"><a href="{% url account sound.user.username %}">{{sound.user.username}}</a></div>
        <div id="sound_date">{{sound.created|date:"F jS, Y"}}</div>
    </div>
    <div id="sound_description">
        {{sound.description|safe|linebreaks}}
    </div>

    <ul class="tags">
        {% for tag_link in tags %}
            <li><a href="{% url tags tag_link.tag.name %}">{{tag_link.tag.name}}</a></li>
        {% endfor %}
    </ul>
{% endcache %}

    <div id="comments_container">
        <h4 id="comments_heading">Comments</h4>
        <a name="comments"></a>
        <ul id="comments">
            {% for comment in page.object_list %}
            <li>
                <img src="{{comment.user.profile.locations.avatar.S.url}}" alt="avatar" class="comment_avatar" />
                <div class="comment_info">
                    <span class="comment_author"><a href="{% url account comment.user.username %}">{{comment.user.username}}</a></span>
                    <span class="comment_date">{{comment.created|timesince}} ago</span>
                    {% if perms.comments.delete_comment or sound.user == request.user %}
                    <span class="comment_delete"><a href="{% url comment-delete comment.id %}" id="delete_button" title="delete comment">delete comment</a>
                    {% endif %}
                </div>
                {{comment.comment|safe|linebreaks}}
            </li>
            {% endfor %}
        </ul>

        <div id="comments_pagination">
            {% show_paginator paginator page current_page request "comment" %}
        </div>
    </div> <!-- comments_container -->

    {% if request.user.is_authenticated %}
    <form method="POST" action=".#comments" id="sound_comment_form">{% csrf_token %}
        <fieldset>
            <h4 id="leave_a_comment">Leave a comment:</h4>
            {{form.as_p}}
            <input id="sound_comment_submit" type="submit" value="Post comment" />
        </fieldset>
    </form>
    {% else %}
    <center><p>Please <a href="{% url accounts-login %}?next={% url sound sound.user.username sound.id %}">log in</a> to comment</center>
    {% endif %}
</div> <!-- single_sample_content -->

<div id="single_sample_sidebar">
    <div id="download">
    {% if request.user.is_authenticated %}
        <a href="{% url sound-download sound.user.username sound.id %}{{ sound.friendly_filename }}" onclick="_gaq.push(['_trackEvent', 'Sound', 'Download', 'sound_id:{{ sound.id }}']);" id="download_button" title="download sound"></a>
    {% else %}
        <a href="{% url sound-download sound.user.username sound.id %}{{ sound.friendly_filename }}" id="download_login_button" title="download sound"></a>
    {% endif %}
<<<<<<< HEAD
        <div id="download_text">Downloaded<br /><b>{{sound.num_downloads}}</b> times</div>
=======
        <div id="download_text"><a href="{% url sound-downloaders sound.user.username sound.id %}">Downloaded<br /><b>{{sound.num_downloads}}</b> times</a></div>
>>>>>>> 7c965a5d
    </div>

    {% cache 3600 sound_footer_top sound.id %}

    <dl id="sound_information_box">
        <dt><a href="{% url wiki-page "soundinfo/type" %}#{{sound.type}}"><img src="{{media_url}}images/info{% if sound.type_warning %}_red{% endif %}.png" width="12" height="12" /></a>Type</dt><dd>{{sound.get_type_display}} (.{{sound.type}})</dd>
        <dt><a href="{% url wiki-page "soundinfo/duration" %}"><img src="{{media_url}}images/info{% if sound.duration_warning %}_red{% endif %}.png" width="12" height="12" /></a>Duration</dt><dd>{{sound.duration|duration}}</dd>
        <dt><a href="{% url wiki-page "soundinfo/filesize" %}"><img src="{{media_url}}images/info{% if sound.filesize_warning %}_red{% endif %}.png" width="12" height="12" /></a>Filesize</dt><dd>{{sound.filesize|filesizeformat}}</dd>

        {% if sound.bitdepth %}
        <dt><a href="{% url wiki-page "soundinfo/samplerate" %}"><img src="{{media_url}}images/info{% if sound.samplerate_warning %}_red{% endif %}.png" width="12" height="12" /></a>Samplerate</dt><dd>{{sound.samplerate}} Hz</dd>
        <dt><a href="{% url wiki-page "soundinfo/bitdepth" %}"><img src="{{media_url}}images/info{% if sound.bitdepth_warning %}_red{% endif %}.png" width="12" height="12" /></a>Bitdepth</dt><dd>{{sound.bitdepth}} bit</dd>
        {% else %}
        <dt><a href="{% url wiki-page "soundinfo/bitrate" %}"><img src="{{media_url}}images/info{% if sound.bitrate_warning %}_red{% endif %}.png" width="12" height="12" /></a>Bitrate</dt><dd>{{sound.bitrate}} kbps</dd>
        {% endif %}
        <dt><a href="{% url wiki-page "soundinfo/channels" %}"><img src="{{media_url}}images/info{% if sound.channels_warning %}_red{% endif %}.png" width="12" height="12" /></a>Channels</dt><dd>{{sound.get_channels_display}}</dd>
    </dl>

    <ul id="sound_links" style="padding-left: 23px">
        {% if display_random_link %}
        <li><b><a class="icon" id ="random_sound_button" href="{% url sounds-random %}">Give me a random sound!</a></b></li>
        {% endif %}
        {% if sound.pack %}
        <li><a id="pack_link" class="icon" href="{% url pack sound.user.username sound.pack.id %}">Pack: {{ sound.pack.name }}</a></li>
        {% endif %}
        {% if sound.geotag %}
        <li><a id="geotag_link" class="icon" href="{% url sound-geotag sound.user.username sound.id %}">Geotag</a></li>
        {% endif %}
        {% if sound.remix_groups.all.count %}
        <li><a id="remixes_link" class="icon" href="{% url sound-remixes sound.user.username sound.id %}">Remixes</a></li>
        {% endif %}
        {% if sound.similarity_state == 'OK' %}
        <li><a id="similar_sounds_link" class="icon" href="{% url sound-similar sound.user.username sound.id %}">Similar sounds</a></li>
        {% endif %}

    {% endcache %}

        {% if perms.sound.can_edit or sound.user == request.user %}
            {% if sound.processing_state == 'OK' %}
                <li><a href="{% url sound-edit sound.user.username sound.id %}" class="icon" id="edit_link" title="edit sound">Edit description and tags</a></li>
            {% else %}
                <li><em>Sound is processing, cannot edit.</em></li>
            {% endif %}
        {% endif %}

    {% cache 3600 sound_footer_bottom sound.id %}

    </ul>

    <div id="flag_sound">
        Sound illegal or offensive? <a href="{% url sound-flag sound.user.username sound.id %}" title="flag this sound as ilegal, offensive or other...">Flag it!</a>
    </div>

    <div id="sound_license">
        <img src="{{media_url}}images/creative_commons.png" with="95" height="23" alt="Creative Commons" />
        <a href="{{sound.license.deed_url}}">This work is licensed under the {{sound.license.name}} License.</a>
    </div>

    <div id="share_links">
        <div id="social_links">
            <div class="social_link" style="width: 50px; overflow: hidden;"><div id="fb-root" style="float: left;"></div><script src="http://connect.facebook.net/en_US/all.js#xfbml=1"></script><fb:like href="{% absurl sound sound.user.username sound.id %}" send="false" layout="button_count" width="55" show_faces="false" font="arial"></fb:like></div>
            <a href="http://twitter.com/share" class="twitter-share-button" data-count="none">Tweet</a><script type="text/javascript" src="http://platform.twitter.com/widgets.js"></script>
            <span id="tumblr_button_abc123" class="social_link"></span>

            <p id="show_button" onclick="$('#embed_links').toggle(500);">embed</p>
            <br style="clear: both;" />
        </div>
        <div id="embed_links">
            <div id="embed_large" class="embed_link">
                <p>920 x 245</p>
                <div class="embed_example embed_large" onclick="selectEmbedSize('large');"></div>
            </div>
            <div id="embed_medium" class="embed_link">
                <p>481 x 86</p>
                <div class="embed_example embed_medium" onclick="selectEmbedSize('medium');"></div>
            </div>
            <div id="embed_small" class="embed_link">
                <p>375 x 30</p>
                <div class="embed_example embed_small" onclick="selectEmbedSize('small');"></div>
            </div>

             <textarea id="embed_code" rows="4"></textarea>

             <script type="text/javascript">

                var tumblr_link_url = "{% absurl sound sound.user.username sound.id %}";
                var tumblr_link_name = "{{ sound.user.username }} - {{ sound.original_filename }}";
                var tumblr_link_description = "http://www.freesound.org";

                function selectEmbedSize(size) {
                    $('.embed_example').removeClass('embed_active');
                    $('.embed_example.embed_'+size).addClass('embed_active');
                    var sizes;
                    if(size == 'large') sizes = [920, 245];
                    if(size == 'medium') sizes = [481, 86];
                    if(size == 'small') sizes = [375, 30];
                    var embed_text = '<iframe frameborder="0" scrolling="no" src="{% absurl embed-simple-sound-iframe sound.id 'SIZE' %}" width="WIDTH" height="HEIGHT"></iframe>';
                    embed_text = embed_text.replace('SIZE', size);
                    embed_text = embed_text.replace('WIDTH', sizes[0]);
                    embed_text = embed_text.replace('HEIGHT', sizes[1]);
                    $('#embed_code').text(embed_text);
                }
             </script>
        </div>
        <!--

        <div id="share_content" style="display: none;">
            <p>bla
        </div> -->
    </div>

    {% endcache %}

</div> <!-- single_sample_sidebar -->


<script type="text/javascript">
    var tumblr_button = document.createElement("a");
    tumblr_button.setAttribute("href", "http://www.tumblr.com/share/link?url=" + encodeURIComponent(tumblr_link_url) + "&name=" + encodeURIComponent(tumblr_link_name) + "&description=" + encodeURIComponent(tumblr_link_description));
    tumblr_button.setAttribute("title", "Share on Tumblr");
    tumblr_button.setAttribute("style", "display:inline-block; text-indent:-9999px; overflow:hidden; width:61px; height:20px; background:url('http://platform.tumblr.com/v1/share_2.png') top left no-repeat transparent;");
    tumblr_button.innerHTML = "Share on Tumblr";
    document.getElementById("tumblr_button_abc123").appendChild(tumblr_button);
</script>

{% endblock section_content %}<|MERGE_RESOLUTION|>--- conflicted
+++ resolved
@@ -115,11 +115,7 @@
     {% else %}
         <a href="{% url sound-download sound.user.username sound.id %}{{ sound.friendly_filename }}" id="download_login_button" title="download sound"></a>
     {% endif %}
-<<<<<<< HEAD
-        <div id="download_text">Downloaded<br /><b>{{sound.num_downloads}}</b> times</div>
-=======
         <div id="download_text"><a href="{% url sound-downloaders sound.user.username sound.id %}">Downloaded<br /><b>{{sound.num_downloads}}</b> times</a></div>
->>>>>>> 7c965a5d
     </div>
 
     {% cache 3600 sound_footer_top sound.id %}

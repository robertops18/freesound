--- conflicted
+++ resolved
@@ -24,22 +24,14 @@
         if ($.inArray(soundId, sources) == -1)
         {
             sources.push(soundId);
-<<<<<<< HEAD
-            var el = $(element).clone().appendTo("#current-sources");            
-=======
             var el = $(element).clone().appendTo("#current-sources");
->>>>>>> 41a95b40
             addRemoveLink(el,soundId);
             $($(el[0]).children()).children(".add_sound").remove();
             $("#id_sources").val(sources.join(","));
         }
     }
     function addRemoveLink(element, soundId){
-<<<<<<< HEAD
-        var title = $($(element).children(".sample_player")[0]).children(".sound_title"); 
-=======
         var title = $($(element).children(".sample_player")[0]).children(".sound_title");
->>>>>>> 41a95b40
         var msg = "<br/><a class=\"remove_sound\" onclick=\"removeSound(this, "+soundId+")\">remove </a>"
         title.after(msg);
     }
@@ -65,17 +57,7 @@
             var element = $(this);
             var snd_id = element[0].id;
             var link_id = "a"+snd_id;
-<<<<<<< HEAD
-            var title = $($(this).children(".sample_player")[0]).children(".sound_title");            
-            var msg = "<br/><a id=\""+link_id+"\" class=\"add_sound\" >add";
 
-            msg = msg+"</a>";
-            
-            var result = $(title).after(msg);
-            $("#"+link_id).click(function(){
-                addSound(element, parseInt(snd_id));
-                
-=======
             var title = $($(this).children(".sample_player")[0]).children(".sound_title");
             var msg = "<br/><a id=\""+link_id+"\" class=\"add_sound\" >add";
 
@@ -85,7 +67,6 @@
             $("#"+link_id).click(function(){
                 addSound(element, parseInt(snd_id));
 
->>>>>>> 41a95b40
                 return false;
             });
         });

{% load cache %}
{% load util %}
{% load ratings %}
{% cache 3600 display_sound sound_id request.user.is_authenticated sound.0.processing_state %}
{% if sound %}
{% with sound.0 as sound %}
<div class="sample_player_small" id="{{ sound_id }}">

    <div class="sample_player">
        <div class="small_player">
            {% include "sounds/player_medium.html" %}
        </div><!-- .small_player -->

        <div class="sound_title">
            <div class="sound_filename">
               <a class="title" href="{% url sound sound.user.username sound.id %}" title="{{sound.original_filename}}">{{sound.original_filename|truncate_string:24}}</a>
            </div><!-- .sound_filename -->
            <div class="sound_stars">
               <ul class="star-rating">
                   <li class="current-rating" style="width:{{sound.rating_percent}}%;">Currently {{sound.avg_rating|stringformat:"%.1f"}}/5 Stars.</li>
                   <li><a href="{{sound|rating_url:"1"}}" title="pretty bad :-(" class="one-star{% if not request.user.is_authenticated or request.user == sound.user %}_not_logged_in{% endif %}">1</a></li>
                   <li><a href="{{sound|rating_url:"2"}}" title="quite good" class="two-stars{% if not request.user.is_authenticated or request.user == sound.user %}_not_logged_in{% endif %}">2</a></li>
                   <li><a href="{{sound|rating_url:"3"}}" title="good :-)" class="three-stars{% if not request.user.is_authenticated or request.user == sound.user %}_not_logged_in{% endif %}">3</a></li>
                   <li><a href="{{sound|rating_url:"4"}}" title="very good" class="four-stars{% if not request.user.is_authenticated or request.user == sound.user %}_not_logged_in{% endif %}">4</a></li>
                   <li><a href="{{sound|rating_url:"5"}}" title="amazing :-o" class="five-stars{% if not request.user.is_authenticated or request.user == sound.user %}_not_logged_in{% endif %}">5</a></li>
               </ul>
            </div><!-- .sound_stars -->

            <div class="sound_description">
                <p class="description">{{sound.description|striptags|safe|truncatewords:20}}</p>
            </div><!-- .sound_description -->
            <div class="sound_tags">
<<<<<<< HEAD
            <ul id="tags">
                {% for tag_link in sound_tags %}
                    {% with 10 as max_num_tags %}
	                    {% if forloop.counter0 < max_num_tags %}
	                    	<li><a href="{% url tags tag_link.tag.name %}">{{tag_link.tag.name}}</a></li>
		                {% else %}
		                    {% if forloop.counter0 == max_num_tags %}
		                    	<p class="description">...</p>
		                    {% endif %}
	                    {% endif %}
                    {% endwith %}
                {% endfor %}
            </ul>
=======

                <ul class="tags">
                    {% for tag_link in sound_tags %}
                        <li><a href="{% url tags tag_link.tag.name %}">{{tag_link.tag.name}}</a></li>
                    {% endfor %}
                </ul>
                <br style="clear: both;"/>

>>>>>>> 7c965a5d
            </div><!-- .sound_tags -->
            {% if sound.processing_state != 'OK' %}
                <p>N.B. This sound has not been processed ({{sound.processing_state}}).
            {% endif %}
          </div><!-- .sound_title -->
    </div><!-- .sample_player -->

    <div class="sample_information">
        <a class="user" href="{% url account sound.user.username %}">{{sound.user.username}}</a><br />
        <span class="date">{{sound.created|date:"F jS, Y"}}</span><br />
        <span class="download_count"><a href="{% url sound-downloaders sound.user.username sound.id %}">{{sound.num_downloads}} download{{sound.num_downloads|pluralize}}</a></span><br />
        <a class="comments" href="{% url sound sound.user.username sound.id %}#comments">{{sound.num_comments}} comment{{sound.num_comments|pluralize}}</a>

        <div class="sound_attributes">
            {% if sound.similarity_state == 'OK' %}
            <a class="similar" href="{% url sound-similar sound.user.username sound.id %}">
                <img src="{{media_url}}images/fugue-icons/icons/headphone--plus.png" width="16" height="16" alt="Similar" title="Similar Sounds" />
            </a>
            {% endif %}
            {% if sound.pack %}
             <a class="pack" href="{% url pack sound.user.username sound.pack.id %}">
                <img src="{{media_url}}images/fugue-icons/icons/folder-open-document-music.png" width="16" height="16" alt="Pack" title="This sound belongs to the pack: {{ sound.pack.name }}" />
            </a>
            {% endif %}
            {% if sound.remix_groups.all.count %}
             <a class="remixes" href="{% url sound-remixes sound.user.username sound.id %}">
                <img src="{{media_url}}images/remixes.png" width="16" height="16" alt="Remixes" title="This sound has remixes" />
            </a>
            {% endif %}
            {% if sound.geotag %}
            <a class="geotag" href="{% url sound-geotag sound.user.username sound.id %}">
                <img src="{{media_url}}images/geotag.png" width="16" height="16" alt="Geotagged" title="This sound has a geotag" />
            </a>
            {% endif %}
            <!-- license icons -->
            {% if sound.license.name == 'Sampling+' %}
                <img class="cc_license" src="{{media_url}}images/licenses/sampling.png" width="16" height="16" alt="Sampling+ license" title="This sound is licensed under the sampling+ license." />
            {% endif %}
            {% if sound.license.name == 'Creative Commons 0' %}
                <img class="cc_license" src="{{media_url}}images/licenses/nolaw.png" width="16" height="16" alt="Public Domain license" title="This sound is public domain." />
            {% endif %}
            {% if sound.license.name == 'Attribution' %}
                <img class="cc_license" src="{{media_url}}images/licenses/by.png" width="16" height="16" alt="Creative Commons Attribution license" title="This sound is licensed under the Creative Commons Attribution license." />
            {% endif %}
            {% if sound.license.name == 'Attribution Noncommercial' %}
                <img class="cc_license" src="{{media_url}}images/licenses/bync.png" height="16" alt="Creative Commons Attribution Non-Commercial license" title="This sound is licensed under the Creative Commons Attribution Non-Commercial license." />
            {% endif %}
            <!-- /license icons -->
        </div><!-- .sound_attributes -->

    </div><!-- .sample_information -->
</div><!-- .sample_player_small -->
{% endwith %}
{% endif %}
{% endcache %}<|MERGE_RESOLUTION|>--- conflicted
+++ resolved
@@ -13,7 +13,7 @@
 
         <div class="sound_title">
             <div class="sound_filename">
-               <a class="title" href="{% url sound sound.user.username sound.id %}" title="{{sound.original_filename}}">{{sound.original_filename|truncate_string:24}}</a>
+               <a class="title" href="{% url sound sound.user.username sound.id %}" title="{{sound.original_filename}}">{{sound.original_filename|truncate_string:27}}</a>
             </div><!-- .sound_filename -->
             <div class="sound_stars">
                <ul class="star-rating">
@@ -30,21 +30,6 @@
                 <p class="description">{{sound.description|striptags|safe|truncatewords:20}}</p>
             </div><!-- .sound_description -->
             <div class="sound_tags">
-<<<<<<< HEAD
-            <ul id="tags">
-                {% for tag_link in sound_tags %}
-                    {% with 10 as max_num_tags %}
-	                    {% if forloop.counter0 < max_num_tags %}
-	                    	<li><a href="{% url tags tag_link.tag.name %}">{{tag_link.tag.name}}</a></li>
-		                {% else %}
-		                    {% if forloop.counter0 == max_num_tags %}
-		                    	<p class="description">...</p>
-		                    {% endif %}
-	                    {% endif %}
-                    {% endwith %}
-                {% endfor %}
-            </ul>
-=======
 
                 <ul class="tags">
                     {% for tag_link in sound_tags %}
@@ -53,7 +38,6 @@
                 </ul>
                 <br style="clear: both;"/>
 
->>>>>>> 7c965a5d
             </div><!-- .sound_tags -->
             {% if sound.processing_state != 'OK' %}
                 <p>N.B. This sound has not been processed ({{sound.processing_state}}).

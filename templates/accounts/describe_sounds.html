--- conflicted
+++ resolved
@@ -2,7 +2,6 @@
 {% load display_license_form %}
 
 {% block head %}
-<<<<<<< HEAD
 	{{ block.super }}
 	<script>
   		$(document).ready(function() {
@@ -21,34 +20,14 @@
 				$(".inner-accordion-div").has(".errorlist").prev().effect("pulsate", { times:2 }, 1000);
   	  	  	}
   		}
-=======
-    {{ block.super }}
-    <script>
-          $(document).ready(function() {
-              $(".inner-accordion").accordion();
-            display_errors();
-          });
-          function display_errors() {
-                if ($(".errorlist").length > 0) {
-                      if ($("#errormessage").length == 0) {
-                          $("#describe_form").before("<div id='errormessage' class='errortag'>There are some errors or missing fields below. Please review your data...</div>");
-                      }
-                      $(".inner-accordion, outer-accordion-div").has(".errorlist").prev().addClass("errortag");
-                $(".inner-accordion, outer-accordion-div").has(".errorlist").prev().effect("pulsate", { times:2 }, 1000);
-
-                      $(".inner-accordion-div").has(".errorlist").prev().children("a").addClass("errortag");
-                $(".inner-accordion-div").has(".errorlist").prev().effect("pulsate", { times:2 }, 1000);
-                  }
-          }
->>>>>>> 1f8bb24b
     </script>
     <style type="text/css">
-    <!--
-        .errortag {color: red;}
-    -->
-    </style>
+	<!--
+		.errortag {color: red;}
+	-->
+	</style>
     <script src="{{media_url}}/js/jquery-ui-1.8.11.custom.min.js" type="text/javascript"></script>
-    <script src="http://maps.google.com/maps?file=api&amp;v=2&amp;sensor=false&amp;key={{google_api_key}}" type="text/javascript"></script>
+    <script src="http://maps.google.com/maps?file=api&amp;v=2&amp;sensor=false&amp;key={{google_api_key}}" type="text/javascript"></script> 
 {% endblock head %}
 
 
@@ -58,15 +37,14 @@
 {% block content %}
 <h1>Describe</h1>
 <h3>Step 4 - describe individual sounds ({{request.session.describe_sounds_number}} left)</h3>
-<p>This is the last step in the describe process. If you've selected
+<p>This is the last step in the describe process. If you've selected 
    more than {{ sounds_per_round }} you will be asked to describe {{ sounds_per_round }}
    sounds until all are done. In the accordion below you'll have to at least specify tags and
    a description for each of the uploaded sounds. Please make them as specific and descriptive
    as humanly possible!
-
+   
 <p>The license and the pack you've chosen in the previous steps will be applied to each
    of the files here. You can however change these settings for each individual file.
-<<<<<<< HEAD
    
 <p>You are not required to specify a geolocation for each sound, but if the sound is a 
    field-recording it's probably a good idea to specify the location.  
@@ -191,103 +169,3 @@
 	<input type="submit" name="submit" value="submit and continue" id="submit-button"/>
 	
 	</form>
-=======
-
-<p>You are not required to specify a geolocation for each sound, but if the sound is a
-   field-recording it's probably a good idea to specify the location.
-
-    <form id="describe_form" action="." method="post">{% csrf_token %}
-    {% for form in forms %}
-        <h3>{{ form.sound.name }}</h3>
-        <div class="inner-accordion outer-accordion-div">
-            <h4><a href="#">Tags and Description</a></h4>
-            <div class="inner-accordion-div">
-                {{ form.description.as_p }}
-            </div>
-            <h4><a href="#">Geotag</a></h4>
-            <div class="inner-accordion-div">
-                <div class="describe-gmap" id="gmap{{forloop.counter}}" style="width: 400px; height:300px;"></div>
-                <div class="describe-geotag-form">{{ form.geotag.as_p }}</div>
-                <script type="text/javascript">
-                    var map{{forloop.counter}} = new GMap2($("#gmap{{forloop.counter}}").get(0));
-
-                    var initialCenter = new GLatLng(23.885837699862005,21.796875);
-                    var initialZoom = 2;
-
-                    map{{forloop.counter}}.setCenter(initialCenter, initialZoom);
-
-                    map{{forloop.counter}}.setMapType( G_HYBRID_MAP );
-                     map{{forloop.counter}}.disableScrollWheelZoom();
-                    map{{forloop.counter}}.enableContinuousZoom();
-                    map{{forloop.counter}}.addControl(new GSmallMapControl());
-                    map{{forloop.counter}}.addControl(new GMapTypeControl());
-
-                    var centerIcon = new GIcon();
-                    centerIcon.image = "http://www.freesound.org/geotagging/arrow.png";
-                    centerIcon.iconSize = new GSize(25, 24);
-                    centerIcon.shadowSize = new GSize(0, 0);
-                    centerIcon.iconAnchor = new GPoint(0, 24);
-                    centerIcon.infoWindowAnchor = new GPoint(25, 0);
-
-                    var centerMarker{{forloop.counter}} = new GMarker(initialCenter, centerIcon);
-                    map{{forloop.counter}}.addOverlay(centerMarker{{forloop.counter}});
-
-                    GEvent.addListener(map{{forloop.counter}}, "move", updateAndAddCenter{{forloop.counter}});
-
-                    //updateAndAddCenter{{forloop.counter}}()
-
-                    function updateAndAddCenter{{forloop.counter}}()
-                    {
-                        var center = map{{forloop.counter}}.getCenter();
-                        var zoom = map{{forloop.counter}}.getZoom();
-                        // update form
-                        if (!$("#{{form.geotag.remove_geotag.auto_id}}").checked)
-                        {
-                            $("#{{form.geotag.lon.auto_id}}").val(center.lng());
-                            $("#{{form.geotag.lat.auto_id}}").val(center.lat());
-                            $("#{{form.geotag.zoom.auto_id}}").val(zoom);
-                        }
-                        centerMarker{{forloop.counter}}.setLatLng(center);
-                    }
-
-                    $("#{{form.geotag.remove_geotag.auto_id}}").change(function (event) {
-                        if (this.checked)
-                        {
-                            $("#{{form.geotag.lon.auto_id}}").attr('disabled', 'disabled').val("");
-                            $("#{{form.geotag.lat.auto_id}}").attr('disabled', 'disabled').val("");
-                            $("#{{form.geotag.zoom.auto_id}}").attr('disabled', 'disabled').val("");
-                        }
-                        else
-                        {
-                            $("#{{form.geotag.lon.auto_id}}").attr('disabled', false);
-                            $("#{{form.geotag.lat.auto_id}}").attr('disabled', false);
-                            $("#{{form.geotag.zoom.auto_id}}").attr('disabled', false);
-                            updateAndAddCenter{{forloop.counter}}();
-                        }
-                    });
-                </script>
-            </div>
-            <h4><a href="#">Pack</a></h4>
-            <div class="inner-accordion-div">
-                {{ form.pack.as_p }}
-            </div>
-            <h4><a href="#">License</a></h4>
-            <div class="inner-accordion-div">
-                {% display_license_form form.license %}
-            </div>
-            {% comment %}
-            <!-- cannot include this right now because the remix sources form needs a sound object -->
-            <h4><a href="#">Remix Sources</a></h4>
-            <div class="inner-accordion-div">
-                {{ form.remix.as_p }}
-            </div>
-            {% endcomment %}
-        </div>
-    {% endfor %}
-
-    <input type="submit" name="submit" value="submit and continue" id="submit-button"/>
-
-    </form>
->>>>>>> 1f8bb24b
-
-{% endblock %}
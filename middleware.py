--- conflicted
+++ resolved
@@ -1,8 +1,6 @@
 from django.shortcuts import render_to_response
 from freesound_exceptions import PermissionDenied
-<<<<<<< HEAD
 from utils.onlineusers import cache_online_users
-=======
 from django.contrib.auth.models import User
 from accounts.models import Profile
 from django.http import HttpResponseRedirect
@@ -11,7 +9,6 @@
 from django.conf import settings
 from django.core.cache import cache
 
->>>>>>> 7367a260
 
 class PermissionDeniedHandler:
     def process_exception(self, request, exception):
@@ -19,11 +16,11 @@
             return render_to_response('permissiondenied.html')
         return None
 
-<<<<<<< HEAD
 class OnlineUsersHandler:
     def process_request(self,request):
         cache_online_users(request)
-=======
+        return None
+
 class BulkChangeLicenseHandler:
     def process_request(self, request):
         # check for authentication,
@@ -45,7 +42,4 @@
                 cache.set(cache_key, has_old_license, 2592000) # 30 days cache
 
             if has_old_license:
-                return HttpResponseRedirect(reverse("bulk-license-change"))
-
->>>>>>> 7367a260
-        return None+                return HttpResponseRedirect(reverse("bulk-license-change"))
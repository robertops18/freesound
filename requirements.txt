--- conflicted
+++ resolved
@@ -1,11 +1,7 @@
 BeautifulSoup==3.2.0
 beautifulsoup4==4.6.0
-<<<<<<< HEAD
+html5lib==1.0b10 # this is required for bleach, but needs to be installed separately to avoid this bug: https://github.com/mozilla/bleach/issues/337
 bleach==2.1.2
-=======
-html5lib==1.0b10 # this is required for bleach, but needs to be installed separately to avoid this bug: https://github.com/mozilla/bleach/issues/337
-bleach==2.1.1
->>>>>>> 1f2b41d1
 #apt-get install libyaml-dev (to allow the cloader)
 PyYAML==3.11
 pycrypto==2.6.1

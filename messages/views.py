#
# Freesound is (c) MUSIC TECHNOLOGY GROUP, UNIVERSITAT POMPEU FABRA
#
# Freesound is free software: you can redistribute it and/or modify
# it under the terms of the GNU Affero General Public License as
# published by the Free Software Foundation, either version 3 of the
# License, or (at your option) any later version.
#
# Freesound is distributed in the hope that it will be useful,
# but WITHOUT ANY WARRANTY; without even the implied warranty of
# MERCHANTABILITY or FITNESS FOR A PARTICULAR PURPOSE.  See the
# GNU Affero General Public License for more details.
#
# You should have received a copy of the GNU Affero General Public License
# along with this program.  If not, see <http://www.gnu.org/licenses/>.
#
# Authors:
#     See AUTHORS file.
#

import json
from textwrap import wrap

from BeautifulSoup import BeautifulSoup
<<<<<<< HEAD
=======
from collections import Counter
>>>>>>> f87feba7
from django.contrib import messages
from django.contrib.auth.decorators import login_required
from django.db import transaction
from django.db.models import Q
from django.http import HttpResponse
from django.http import HttpResponseRedirect, Http404
from django.shortcuts import render
from django.urls import reverse

from messages.forms import MessageReplyForm, MessageReplyFormWithCaptcha
from messages.models import Message, MessageBody
from utils.cache import invalidate_template_cache
from utils.mail import send_mail_template
from utils.pagination import paginate


@login_required
def messages_change_state(request):
    if request.method == "POST":
        choice = request.POST.get("choice", False)
        
        # get all message ids in the format `cb_[number]` which have a value of 'on'
        message_ids = []
        for key, val in request.POST.items():
            if key.startswith('cb_') and val == 'on':
                try:
                    msgid = int(key.replace('cb_', ''))
                    message_ids.append(msgid)
                except ValueError:
                    pass

        if choice and message_ids:
            messages = Message.objects.filter(Q(user_to=request.user, is_sent=False) |
                                              Q(user_from=request.user, is_sent=True)).filter(id__in=message_ids)

            if choice == "a":
                messages.update(is_archived=True)
            elif choice == "d":
                messages.delete()
            elif choice == "r":
                messages.update(is_read=True)

            invalidate_template_cache("user_header", request.user.id)

    return HttpResponseRedirect(request.POST.get("next", reverse("messages")))


# base query object
base_qs = Message.objects.select_related('body', 'user_from', 'user_to')


@login_required
def inbox(request):
    qs = base_qs.filter(user_to=request.user, is_archived=False, is_sent=False)
    return render(request, 'messages/inbox.html', paginate(request, qs))


@login_required
def sent_messages(request):
    qs = base_qs.filter(user_from=request.user, is_archived=False, is_sent=True)
    return render(request, 'messages/sent.html', paginate(request, qs))


@login_required
def archived_messages(request):
    qs = base_qs.filter(user_to=request.user, is_archived=True, is_sent=False)
    return render(request, 'messages/archived.html', paginate(request, qs))


@login_required
@transaction.atomic()
def message(request, message_id):
    try:
        message = base_qs.get(id=message_id)
    except Message.DoesNotExist:
        raise Http404

    if message.user_from != request.user and message.user_to != request.user:
        raise Http404

    if not message.is_read:
        message.is_read = True
        invalidate_template_cache("user_header", request.user.id)
        message.save()

    tvars = {'message': message}
    return render(request, 'messages/message.html', tvars)


@login_required
@transaction.atomic()
def new_message(request, username=None, message_id=None):

<<<<<<< HEAD
    if request.user.profile.num_sounds > 0 or request.user.profile.num_posts > 5:
=======
    if request.user.profile.is_trustworthy():
>>>>>>> f87feba7
        form_class = MessageReplyForm
    else:
        form_class = MessageReplyFormWithCaptcha
    
    if request.method == 'POST':
        form = form_class(request.POST)

        if request.user.profile.is_blocked_for_spam_reports():
            messages.add_message(request, messages.INFO, "You're not allowed to send the message because your account "
                                                         "has been temporaly blocked after multiple spam reports")
        else:
            if form.is_valid():
                user_from = request.user
                user_to = form.cleaned_data["to"]
                subject = form.cleaned_data["subject"]
                body = MessageBody.objects.create(body=form.cleaned_data["body"])

                Message.objects.create(user_from=user_from, user_to=user_to, subject=subject, body=body, is_sent=True,
                                       is_archived=False, is_read=False)
                Message.objects.create(user_from=user_from, user_to=user_to, subject=subject, body=body, is_sent=False,
                                       is_archived=False, is_read=False)

                invalidate_template_cache("user_header", user_to.id)

                try:
                    # send the user an email to notify him of the sent message!
                    tvars = {'user_to': user_to,
                             'user_from': user_from}
                    if user_to.profile.email_not_disabled("private_message"):
                        send_mail_template(u'you have a private message.', 'messages/email_new_message.txt', tvars,
                                           user_to=user_to)
                except:
                    # if the email sending fails, ignore...
                    pass

                return HttpResponseRedirect(reverse("messages"))
    else:
        form = form_class(request.POST)
        if message_id:
            try:
                message = Message.objects.get(id=message_id)

                if message.user_from != request.user and message.user_to != request.user:
                    raise Http404
                
                body = message.body.body.replace("\r\n", "\n").replace("\r", "\n")
                body = ''.join(BeautifulSoup(body).findAll(text=True))
                body = "\n".join([(">" if line.startswith(">") else "> ") + "\n> ".join(wrap(line.strip(), 60))
                                  for line in body.split("\n")])
                body = "> --- " + message.user_from.username + " wrote:\n>\n" + body

                subject = "re: " + message.subject
                to = message.user_from.username

<<<<<<< HEAD
                form = form_class(initial=dict(to=to, subject=subject, body=body))
            except Message.DoesNotExist:
                pass
        elif username:
            form = form_class(initial=dict(to=username))
=======
                form = form_class(initial={"to": to, "subject": subject, "body": body})
            except Message.DoesNotExist:
                pass
        elif username:
            form = form_class(initial={"to": username})
>>>>>>> f87feba7

    tvars = {'form': form}
    return render(request, 'messages/new.html', tvars)


def get_previously_contacted_usernames(user):
    # Get a list of previously contacted usernames (in no particular order)
    usernames = list(Message.objects.select_related('user_from', 'user_to')
                     .filter(Q(user_from=user) | Q(user_to=user))
                     .values_list('user_to__username', 'user_from__username'))
    return list(set([item for sublist in usernames for item in sublist]))


@login_required
def username_lookup(request):
    results = []
    if request.method == "GET":
<<<<<<< HEAD
        # Only autocompleting for previously contacted users
        previously_contacted_user = list(
            Message.objects.filter(user_from=request.user.id).values_list('user_to__username', flat='True').distinct())
        previously_contacted_user2 = list(
            Message.objects.filter(user_to=request.user.id).values_list('user_from__username', flat='True').distinct())

        results = list(set(previously_contacted_user + previously_contacted_user2))
=======
        results = get_previously_contacted_usernames(request.user)
>>>>>>> f87feba7
    json_resp = json.dumps(results)
    return HttpResponse(json_resp, content_type='application/json')<|MERGE_RESOLUTION|>--- conflicted
+++ resolved
@@ -22,10 +22,7 @@
 from textwrap import wrap
 
 from BeautifulSoup import BeautifulSoup
-<<<<<<< HEAD
-=======
 from collections import Counter
->>>>>>> f87feba7
 from django.contrib import messages
 from django.contrib.auth.decorators import login_required
 from django.db import transaction
@@ -119,11 +116,7 @@
 @transaction.atomic()
 def new_message(request, username=None, message_id=None):
 
-<<<<<<< HEAD
-    if request.user.profile.num_sounds > 0 or request.user.profile.num_posts > 5:
-=======
     if request.user.profile.is_trustworthy():
->>>>>>> f87feba7
         form_class = MessageReplyForm
     else:
         form_class = MessageReplyFormWithCaptcha
@@ -178,19 +171,11 @@
                 subject = "re: " + message.subject
                 to = message.user_from.username
 
-<<<<<<< HEAD
-                form = form_class(initial=dict(to=to, subject=subject, body=body))
-            except Message.DoesNotExist:
-                pass
-        elif username:
-            form = form_class(initial=dict(to=username))
-=======
                 form = form_class(initial={"to": to, "subject": subject, "body": body})
             except Message.DoesNotExist:
                 pass
         elif username:
             form = form_class(initial={"to": username})
->>>>>>> f87feba7
 
     tvars = {'form': form}
     return render(request, 'messages/new.html', tvars)
@@ -208,16 +193,6 @@
 def username_lookup(request):
     results = []
     if request.method == "GET":
-<<<<<<< HEAD
-        # Only autocompleting for previously contacted users
-        previously_contacted_user = list(
-            Message.objects.filter(user_from=request.user.id).values_list('user_to__username', flat='True').distinct())
-        previously_contacted_user2 = list(
-            Message.objects.filter(user_to=request.user.id).values_list('user_from__username', flat='True').distinct())
-
-        results = list(set(previously_contacted_user + previously_contacted_user2))
-=======
         results = get_previously_contacted_usernames(request.user)
->>>>>>> f87feba7
     json_resp = json.dumps(results)
     return HttpResponse(json_resp, content_type='application/json')
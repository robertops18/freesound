--- conflicted
+++ resolved
@@ -90,8 +90,6 @@
             self.write_stdout("Finished processing one ticket, %d remaining" % (len(tickets)-count_done))
         return 'true' if len(tickets) == count_done else 'false'
 
-<<<<<<< HEAD
-=======
     def task_email_random_sound(self, gearman_worker, gearman_job):
         self.write_stdout("Notifying user of random sound of the day")
         random_sound_id = gearman_job.data
@@ -106,7 +104,6 @@
         self.write_stdout("Finished sending mail to user %s of random sound of the day %s" %
                 (random_sound.user, random_sound.id))
         return 'true'
->>>>>>> 4485a592
 
     def task_delete_user(self, gearman_worker, gearman_job):
         self.write_stdout("Started delete_user task ")
@@ -127,11 +124,7 @@
             # availabe
 
             user.profile.delete_user()
-<<<<<<< HEAD
-            self.write_stdout("Fully deleted user %d" % data['user_id'])
-=======
-            self.write_stdout("Deleted user %d" % data['user_id'])
->>>>>>> 4485a592
+            self.write_stdout("Deleted user %d (sounds kept)" % data['user_id'])
             return 'true'
         elif data['action'] == 'delete_user_delete_sounds':
             # This will anonymize the user and remove the sounds, a
@@ -139,11 +132,7 @@
             # be publicly available
 
             user.profile.delete_user(True)
-<<<<<<< HEAD
-            self.write_stdout("Fully deleted user %d" % data['user_id'])
-=======
             self.write_stdout("Deleted user %d and her sounds" % data['user_id'])
->>>>>>> 4485a592
             return 'true'
 
         return 'false'
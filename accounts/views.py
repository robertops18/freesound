import datetime, logging, os, tempfile, uuid, shutil
from accounts.forms import UploadFileForm, FileChoiceForm, RegistrationForm, \
    ReactivationForm, UsernameReminderForm, ProfileForm, AvatarForm
from accounts.models import Profile
from comments.models import Comment
from django.conf import settings
from django.contrib.auth.decorators import login_required
from django.contrib.auth.models import User
from django.core.exceptions import PermissionDenied
from django.core.urlresolvers import reverse
from django.db.models import Count, Max
from django.http import HttpResponseRedirect, HttpResponse, \
    HttpResponseBadRequest, HttpResponseNotFound, Http404, \
    HttpResponsePermanentRedirect, HttpResponseServerError
from django.shortcuts import render_to_response, get_object_or_404
from django.template import RequestContext
from django.views.decorators.csrf import csrf_exempt
from forum.models import Post
from operator import itemgetter
from sounds.models import Sound, Pack, Download, License
from sounds.forms import NewLicenseForm, PackForm, SoundDescriptionForm, GeotaggingForm, RemixForm
from utils.dbtime import DBTime
from utils.encryption import decrypt, encrypt
from utils.filesystem import generate_tree, md5file
from utils.functional import combine_dicts
from utils.images import extract_square
from utils.mail import send_mail_template
from utils.pagination import paginate
from utils.text import slugify
from geotags.models import GeoTag
from django.contrib import messages
from settings import SOUNDS_PER_DESCRIBE_ROUND
from tickets.models import Ticket, Queue, LinkedContent, TicketComment
from tickets import QUEUE_SOUND_MODERATION, TICKET_SOURCE_NEW_SOUND, \
    TICKET_STATUS_NEW
import utils.audioprocessing.processing as audioprocessing


def activate_user(request, activation_key):
    if request.user.is_authenticated():
        return HttpResponseRedirect(reverse("accounts-home"))
    
    try:
        user_id = decrypt(activation_key)
        user = User.objects.get(id=int(user_id))
        user.is_active = True
        user.save()
        return render_to_response('accounts/activate.html', { 'all_ok': True }, context_instance=RequestContext(request))
    except User.DoesNotExist: #@UndefinedVariable
        return render_to_response('accounts/activate.html', { 'user_does_not_exist': True }, context_instance=RequestContext(request))
    except TypeError:
        return render_to_response('accounts/activate.html', { 'decode_error': True }, context_instance=RequestContext(request))

def send_activation(user):
    encrypted_user_id = encrypt(str(user.id))
    send_mail_template(u'activation link.', 'accounts/email_activation.txt', locals(), None, user.email)

def registration(request):
    if request.user.is_authenticated():
        return HttpResponseRedirect(reverse("accounts-home"))
    
    if request.method == "POST":
        form = RegistrationForm(request, request.POST)
        if form.is_valid():
            user = form.save()
            send_activation(user)
            return render_to_response('accounts/registration_done.html', locals(), context_instance=RequestContext(request))
    else:
        form = RegistrationForm(request)
        
    return render_to_response('accounts/registration.html', locals(), context_instance=RequestContext(request))


def resend_activation(request):
    if request.user.is_authenticated():
        return HttpResponseRedirect(reverse("accounts-home"))
    
    if request.method == "POST":
        form = ReactivationForm(request.POST)
        if form.is_valid():
            user = form.cleaned_data["user"]
            send_activation(user)
            return render_to_response('accounts/registration_done.html', locals(), context_instance=RequestContext(request))
    else:
        form = ReactivationForm()
        
    return render_to_response('accounts/resend_activation.html', locals(), context_instance=RequestContext(request))


def username_reminder(request):
    if request.user.is_authenticated():
        return HttpResponseRedirect(reverse("accounts-home"))
    
    if request.method == "POST":
        form = UsernameReminderForm(request.POST)
        if form.is_valid():
            user = form.cleaned_data["user"]
            send_mail_template(u'username reminder.', 'accounts/email_username_reminder.txt', dict(user=user), None, user.email)

            return render_to_response('accounts/username_reminder.html', dict(form=form, sent=True), context_instance=RequestContext(request))
    else:
        form = UsernameReminderForm()
        
    return render_to_response('accounts/username_reminder.html', dict(form=form, sent=False), context_instance=RequestContext(request))


@login_required
def home(request):
    user = request.user
    # expand tags because we will definitely be executing, and otherwise tags is called multiple times
    tags = user.profile.get_tagcloud()
    latest_sounds = Sound.public.filter(user=user)[0:5]
    latest_packs = Pack.objects.filter(user=user, sound__moderation_state="OK", sound__processing_state="OK").annotate(num_sounds=Count('sound'), last_update=Max('sound__created')).filter(num_sounds__gt=0).order_by("-last_update")[0:5]
    latest_geotags = Sound.public.filter(user=user).exclude(geotag=None)[0:10]
    google_api_key = settings.GOOGLE_API_KEY
    home = True
    return render_to_response('accounts/account.html', locals(), context_instance=RequestContext(request))


def handle_uploaded_image(profile, f):
    # handle a file uploaded to the app. Basically act as if this file was uploaded through FTP
    logger.info("\thandling profile image upload")
    try:
        os.mkdir(os.path.dirname(profile.locations("avatar.L.path")))
    except:
        logger.info("\tfailed creating directory, probably already exist")
        pass

    ext = os.path.splitext(os.path.basename(f.name))[1]
    tmp_image_path = tempfile.mktemp(suffix=ext, prefix=str(profile.user.id))

    try:
        logger.info("\topening file: %s", tmp_image_path)
        destination = open(tmp_image_path, 'wb')
        for chunk in f.chunks():
            destination.write(chunk)
        destination.close()
        logger.info("\tfile upload done")
    except Exception, e:
        logger.error("\tfailed writing file error: %s", str(e))

    path_s = profile.locations("avatar.S.path")
    path_m = profile.locations("avatar.M.path")
    path_l = profile.locations("avatar.L.path")
    
    logger.info("\tcreating thumbnails")
    try:
        extract_square(tmp_image_path, path_s, 32)
        profile.has_avatar = True
        profile.save()
    except Exception, e:
        logger.error("\tfailed creating small thumbnails: " + str(e))

    logger.info("\tcreated small thumbnail")
    
    try:
        extract_square(tmp_image_path, path_m, 40)
    except Exception, e:
        logger.error("\tfailed creating medium thumbnails: " + str(e))

    try:
        extract_square(tmp_image_path, path_l, 70)
    except Exception, e:
        logger.error("\tfailed creating large thumbnails: " + str(e))

    logger.info("\tcreated medium thumbnail")
    
    os.unlink(tmp_image_path)


@login_required
def edit(request):
    profile = request.user.profile
    
    def is_selected(prefix):
        if request.method == "POST":
            for name in request.POST.keys():
                if name.startswith(prefix + '-'):
                    return True
            if request.FILES:
                for name in request.FILES.keys():
                    if name.startswith(prefix + '-'):
                        return True
        return False
    
    if is_selected("profile"):
        profile_form = ProfileForm(request.POST, instance=profile, prefix="profile")
        if profile_form.is_valid():
            profile_form.save()
            return HttpResponseRedirect(reverse("accounts-home"))
    else:
        profile_form = ProfileForm(instance=profile, prefix="profile")
        
    if is_selected("image"):
        image_form = AvatarForm(request.POST, request.FILES, prefix="image")
        if image_form.is_valid():
            if image_form.cleaned_data["remove"]:
                profile.has_avatar = False
                profile.save()
            else:
                if request.FILES["image-file"]:
                    handle_uploaded_image(profile, request.FILES["image-file"])
            return HttpResponseRedirect(reverse("accounts-home"))
    else:
        image_form = AvatarForm(prefix="image")

    return render_to_response('accounts/edit.html', dict(profile=profile, profile_form=profile_form, image_form=image_form), context_instance=RequestContext(request))


@login_required
def describe(request):
    
    file_structure, files = generate_tree(os.path.join(settings.UPLOADS_PATH, str(request.user.id)))
    file_structure.name = 'Your uploaded files'
    
    if request.method == 'POST':
        form = FileChoiceForm(files, request.POST)
        if form.is_valid():
            request.session['describe_sounds'] = [files[x] for x in form.cleaned_data["files"]] 
            return HttpResponseRedirect(reverse('accounts-describe-license'))
    else:
        form = FileChoiceForm(files)
    return render_to_response('accounts/describe.html', locals(), context_instance=RequestContext(request))


@login_required
def describe_license(request):
    if request.method == 'POST':
        form = NewLicenseForm(request.POST)
        if form.is_valid():
            request.session['describe_license'] = form.cleaned_data['license']
            return HttpResponseRedirect(reverse('accounts-describe-pack'))
    else:
        form = NewLicenseForm()
    return render_to_response('accounts/describe_license.html', locals(), context_instance=RequestContext(request))

@login_required
def describe_pack(request):
    packs = Pack.objects.filter(user=request.user)
    if request.method == 'POST':
        form = PackForm(packs, request.POST, prefix="pack")
        if form.is_valid():
            data = form.cleaned_data
            if data['new_pack']:
                pack, created = Pack.objects.get_or_create(user=request.user, name=data['new_pack'])
                request.session['describe_pack'] = pack
            elif data['pack']:
                request.session['describe_pack'] = data['pack']
            else:
                request.session['describe_pack'] = False
            return HttpResponseRedirect(reverse('accounts-describe-sounds'))
    else:
        form = PackForm(packs, prefix="pack")
    return render_to_response('accounts/describe_pack.html', locals(), context_instance=RequestContext(request))


@login_required
def describe_sounds(request):
    sounds = request.session.get('describe_sounds', False)
    selected_license = request.session.get('describe_license', False)
    selected_pack = request.session.get('describe_pack', False)
    
    # This is to prevent people browsing to the /home/describe/sounds page 
    # without going through the necessary steps.
    # selected_ack can be False, but license and sounds have to be picked at least
    if not (sounds and selected_license):
        msg = 'Please pick at least some sounds and a license.'
        messages.add_message(request, messages.WARNING, msg)
        return HttpResponseRedirect(reverse('accounts-describe'))
    
    # So SOUNDS_PER_DESCRIBE_ROUND is available in the template
    sounds_per_round = SOUNDS_PER_DESCRIBE_ROUND
    sounds_to_describe = sounds[0:sounds_per_round]
    forms = []
    request.session['describe_sounds_number'] = len(request.session.get('describe_sounds'))
    
    # If there are no files in the session redirect to the first describe page
    if len(sounds_to_describe) <= 0:
        msg = 'You have finished describing your sounds.'
        messages.add_message(request, messages.WARNING, msg)
        return HttpResponseRedirect(reverse('accounts-describe'))
    
    if request.method == 'POST':
        # first get all the data
        for i in range(len(sounds_to_describe)):
            prefix = str(i)
            forms.append({})
            forms[i]['sound'] = sounds_to_describe[i]
            forms[i]['description'] = SoundDescriptionForm(request.POST, prefix=prefix)
            forms[i]['geotag'] = GeotaggingForm(request.POST, prefix=prefix)
            forms[i]['pack'] = PackForm(Pack.objects.filter(user=request.user),
                                        request.POST,
                                        prefix=prefix)
            forms[i]['license'] = NewLicenseForm(request.POST, prefix=prefix)
        # validate each form
        for i in range(len(sounds_to_describe)):
            for f in ['description', 'geotag', 'pack', 'license']:
                if not forms[i][f].is_valid():
                    # if not valid return to the same form!
                    return render_to_response('accounts/describe_sounds.html',
                                              locals(),
                                              context_instance=RequestContext(request))
        # all valid, then create sounds and moderation tickets
        for i in range(len(sounds_to_describe)):
            sound = Sound()
            sound.user = request.user
            sound.original_filename = forms[i]['sound'].name
            sound.original_path = forms[i]['sound'].full_path
            try:
                sound.md5 = md5file(forms[i]['sound'].full_path)
            except IOError:
                messages.add_message(request, messages.ERROR, 'Something went wrong with accessing the file %s.' % sound.original_path)
                continue
            sound.type = audioprocessing.get_sound_type(sound.original_path)
            # check if file exists or not
            try:
                existing_sound = Sound.objects.get(md5=sound.md5)
                msg = 'The file %s is already part of freesound and has been discarded, see <a href="%s">here</a>' % \
                    (forms[i]['sound'].name, reverse('sound', args=[existing_sound.user.username, existing_sound.id]))  
                messages.add_message(request, messages.WARNING, msg)
                os.remove(forms[i]['sound'].full_path)
                continue
            except Sound.DoesNotExist, e:
                pass
            
            # set the license
            sound.license = forms[i]['license'].cleaned_data['license']
            sound.save()
            # now move the original
            orig = os.path.splitext(os.path.basename(sound.original_filename))[0]
            sound.base_filename_slug = "%d__%s__%s" % (sound.id, slugify(sound.user.username), slugify(orig))
            new_original_path = sound.locations("path")
            if sound.original_path != new_original_path:
                try:
                    os.makedirs(os.path.dirname(new_original_path))
                except OSError:
                    pass
                try:
                    shutil.move(sound.original_path, new_original_path)
                    #shutil.copy(sound.original_path, new_original_path)
                except IOError, e:
                    logger.info("failed to move file from %s to %s" % (sound.original_path, new_original_path), e) 
                logger.info("moved original file from %s to %s" % (sound.original_path, new_original_path))
                sound.original_path = new_original_path
                sound.save()
            
            # set the pack (optional)
            pack = forms[i]['pack'].cleaned_data.get('pack', False)
            new_pack = forms[i]['pack'].cleaned_data.get('new_pack', False)
            if not pack and new_pack:
                pack, created = Pack.objects.get_or_create(user=request.user, name=new_pack)
            print 'make sure this is a pack object:', pack
            if pack:
                sound.pack = pack
                sound.pack.is_dirty = True
                sound.pack.save()
            # set the geotag (if 'lat' is there, all fields are)
            data = forms[i]['geotag'].cleaned_data
            if not data.get('remove_geotag') and data.get('lat'): 
                geotag = GeoTag(user=request.user,
                                lat=data.get('lat'),
                                lon=data.get('lon'),
                                zoom=data.get('zoom'))
                geotag.save()
                sound.geotag = geotag
            # set the tags and descriptions
            data = forms[i]['description'].cleaned_data
            sound.description = data.get('description', '')
            sound.set_tags(data.get('tags'))
            sound.save()
<<<<<<< HEAD
            # process the sound
            try:
                sound.process()
            except Exception, e:
                audio_logger.error('Sound with id %s could not be scheduled. (%s)' % (sound.id, e))
=======
>>>>>>> 6e1ee4e6
            # create moderation ticket!
            ticket = Ticket()
            ticket.title = 'Moderate sound %s' % sound.original_filename
            ticket.source = TICKET_SOURCE_NEW_SOUND
            ticket.status = TICKET_STATUS_NEW
            ticket.queue = Queue.objects.get(name='sound moderation')
            ticket.sender = request.user
            lc = LinkedContent()
            lc.content_object = sound
            lc.save()
            ticket.content = lc
            ticket.save()
            tc = TicketComment()
            tc.sender = request.user
            tc.text = "I've uploaded %s. Please moderate!" % sound.original_filename
            tc.ticket = ticket
            tc.save()
            # add notification that the file was described successfully
            messages.add_message(request, messages.INFO, 'File %s has been described and is awaiting moderation.' % forms[i]['sound'].name)
        # remove the files we described from the session and redirect to this page
        request.session['describe_sounds'] = request.session['describe_sounds'][len(sounds_to_describe):]
        if len(request.session['describe_sounds']) <= 0:
            msg = 'You have described all the selected files.'
            messages.add_message(request, messages.WARNING, msg)
            return HttpResponseRedirect(reverse('accounts-describe'))
        else:
            return HttpResponseRedirect(reverse('accounts-describe-sounds'))
    else:
        for i in range(len(sounds_to_describe)):
            prefix = str(i)
            forms.append({})
            forms[i]['sound'] = sounds_to_describe[i]
            forms[i]['description'] = SoundDescriptionForm(prefix=prefix)
            forms[i]['geotag'] = GeotaggingForm(prefix=prefix)
            if selected_pack:
                forms[i]['pack'] = PackForm(Pack.objects.filter(user=request.user),
                                            prefix=prefix,
                                            initial={'pack': selected_pack.id})
            else:
                forms[i]['pack'] = PackForm(Pack.objects.filter(user=request.user),
                                            prefix=prefix)
            if request.session['describe_license']:
                forms[i]['license'] = NewLicenseForm(prefix=prefix,
                                                     initial={'license': str(selected_license.id)})
            else:
                forms[i]['license'] = NewLicenseForm(prefix=prefix)
            # cannot include this right now because the remix sources form needs a sound object
            #forms[prefix]['remix'] = RemixForm(prefix=prefix)
        #request.session['describe_sounds'] = request.session['describe_sounds'][5:]
    return render_to_response('accounts/describe_sounds.html', locals(), context_instance=RequestContext(request))


@login_required
def attribution(request):
    qs = Download.objects.filter(user=request.user)
    format = request.GET.get("format", "regular")
    return render_to_response('accounts/attribution.html', combine_dicts(paginate(request, qs, 40), locals()), context_instance=RequestContext(request))

def accounts(request):
    num_days = 7
    num_active_users = 50
    last_time = DBTime.get_last_time() - datetime.timedelta(num_days)
    active_users = {}
    user_cloud = []
    upload_weight = 1
    post_weight = 1
    comment_weight = 1

    latest_uploaders = Sound.objects.filter(created__gte=last_time).values("user").annotate(Count('id')).order_by()
    latest_posters = Post.objects.filter(created__gte=last_time).values("author_id").annotate(Count('id')).order_by()
    latest_commenters = Comment.objects.filter(created__gte=last_time).values("user_id").annotate(Count('id')).order_by()
    
    for user in latest_uploaders:
        active_users[user['user']] = {'uploads':user['id__count'], 'posts':0, 'comments':0}

    for user in latest_posters:
        if user['author_id'] in active_users.keys():
            active_users[user['author_id']]['posts'] = user['id__count']
        else:
            active_users[user['author_id']] = {'uploads':0, 'posts':user['id__count'], 'comments':0}

    for user in latest_commenters:
        if user['user_id'] in active_users.keys():
            active_users[user['user_id']]['comments'] = user['id__count']
        else:
            active_users[user['user_id']] = {'uploads':0, 'posts':0, 'comments':user['id__count']}

    for user, scores in active_users.items()[:num_active_users]:
        user_name = User.objects.get(pk=user).username
        user_cloud.append({'name': user_name,
    	                    'count': scores['uploads'] * upload_weight + \
                                     scores['posts'] * post_weight + \
                                     scores['comments'] * comment_weight})
    
    new_uploaders_qs = Sound.objects.filter(user__date_joined__gte=last_time).values("user__username").annotate(Count('id')).order_by()
    new_uploaders = [{'name':s['user__username'], 'count':s['id__count']} for s in new_uploaders_qs] 

    return render_to_response('accounts/accounts.html', dict(most_active_users=user_cloud, num_days=num_days, new_uploaders=new_uploaders), context_instance=RequestContext(request))


def account(request, username):
    user = get_object_or_404(User, username__iexact=username)
    # expand tags because we will definitely be executing, and otherwise tags is called multiple times
    tags = user.profile.get_tagcloud()
    latest_sounds = Sound.public.filter(user=user)[0:settings.SOUNDS_PER_PAGE]
    latest_packs = Pack.objects.filter(user=user, sound__moderation_state="OK", sound__processing_state="OK").annotate(num_sounds=Count('sound'), last_update=Max('sound__created')).filter(num_sounds__gt=0).order_by("-last_update")[0:10]
    latest_geotags = Sound.public.filter(user=user).exclude(geotag=None)[0:10]
    google_api_key = settings.GOOGLE_API_KEY
    home = False
    return render_to_response('accounts/account.html', locals(), context_instance=RequestContext(request)) 

logger = logging.getLogger("upload")

def handle_uploaded_file(user_id, f):
    # handle a file uploaded to the app. Basically act as if this file was uploaded through FTP
    directory = os.path.join(settings.UPLOADS_PATH, str(user_id))
    
    logger.info("\thandling file upload")
    
    try:
        os.mkdir(directory)
    except:
        logger.info("\tfailed creating directory, probably already exist")
        pass

    path = os.path.join(directory, os.path.basename(f.name))
    try:
        logger.info("\topening file: %s", path)
        destination = open(path.encode("utf-8"), 'wb')
        for chunk in f.chunks():
            destination.write(chunk)
        logger.info("file upload done")
    except Exception, e:
        logger.warning("failed writing file error: %s", str(e))
        return False
    
    return True
        
@csrf_exempt
def upload_file(request):
    """ upload a file. This function does something weird: it gets the session id from the
    POST variables. This is weird but... as far as we know it's not too bad as we only need
    the user login """
    
    logger.info("start uploading file")
    
    # get the current session engine
    engine = __import__(settings.SESSION_ENGINE, {}, {}, [''])
    session_data = engine.SessionStore(request.POST.get('sessionid', ''))

    try:
        user_id = session_data['_auth_user_id']
        logger.info("\tuser id %s", str(user_id))
    except KeyError:
        logger.warning("failed to get user id from session")
        return HttpResponseBadRequest("user is not logged in a.k.a. failed session id")
    
    try:
        request.user = User.objects.get(id=user_id)
        logger.info("\tfound user: %s", request.user.username)
    except User.DoesNotExist:
        logger.warning("user with this id does not exist")
        return HttpResponseBadRequest("user with this ID does not exist.")

    if request.method == 'POST':
        form = UploadFileForm(request.POST, request.FILES)
    
        if form.is_valid():
            logger.info("\tform data is valid")
            if handle_uploaded_file(user_id, request.FILES["file"]):
                return HttpResponse("File uploaded OK")
            else:
                return HttpResponseServerError("Error in file upload")
        else:
            logger.warning("form data is invalid: %s", str(form.errors))
            return HttpResponseBadRequest("Form is not valid.")
    else:
        logger.warning("no data in post")
        return HttpResponseBadRequest("No POST data in request")

@login_required
def upload(request):
    return render_to_response('accounts/upload.html', locals(), context_instance=RequestContext(request))


@login_required
def delete(request):
    import time
    
    encrypted_string = request.GET.get("user", None)
     
    waited_too_long = False
    
    if encrypted_string != None:
        try:
            user_id, now = decrypt(encrypted_string).split("\t")
            user_id = int(user_id)

            if user_id != request.user.id:
                raise PermissionDenied

            link_generated_time = float(now)
            if abs(time.time() - link_generated_time) < 10:
                request.user.delete()
                return HttpResponseRedirect(reverse("front-page"))
            else:
                waited_too_long = True
        except:
            pass
    
    encrypted_link = encrypt(u"%d\t%f" % (request.user.id, time.time()))
            
    return render_to_response('accounts/delete.html', locals(), context_instance=RequestContext(request))

def old_user_link_redirect(request):
    user_id = request.GET.get('id', False)
    if user_id:
        try:
            user = get_object_or_404(User, id=int(user_id))
            return HttpResponsePermanentRedirect(reverse("account", args=[user.username]))
        except ValueError:
            raise Http404
    else:
        raise Http404
        
    
    <|MERGE_RESOLUTION|>--- conflicted
+++ resolved
@@ -36,10 +36,13 @@
 import utils.audioprocessing.processing as audioprocessing
 
 
+audio_logger = logging.getLogger('audioprocessing')
+
+
 def activate_user(request, activation_key):
     if request.user.is_authenticated():
         return HttpResponseRedirect(reverse("accounts-home"))
-    
+
     try:
         user_id = decrypt(activation_key)
         user = User.objects.get(id=int(user_id))
@@ -58,7 +61,7 @@
 def registration(request):
     if request.user.is_authenticated():
         return HttpResponseRedirect(reverse("accounts-home"))
-    
+
     if request.method == "POST":
         form = RegistrationForm(request, request.POST)
         if form.is_valid():
@@ -67,14 +70,14 @@
             return render_to_response('accounts/registration_done.html', locals(), context_instance=RequestContext(request))
     else:
         form = RegistrationForm(request)
-        
+
     return render_to_response('accounts/registration.html', locals(), context_instance=RequestContext(request))
 
 
 def resend_activation(request):
     if request.user.is_authenticated():
         return HttpResponseRedirect(reverse("accounts-home"))
-    
+
     if request.method == "POST":
         form = ReactivationForm(request.POST)
         if form.is_valid():
@@ -83,14 +86,14 @@
             return render_to_response('accounts/registration_done.html', locals(), context_instance=RequestContext(request))
     else:
         form = ReactivationForm()
-        
+
     return render_to_response('accounts/resend_activation.html', locals(), context_instance=RequestContext(request))
 
 
 def username_reminder(request):
     if request.user.is_authenticated():
         return HttpResponseRedirect(reverse("accounts-home"))
-    
+
     if request.method == "POST":
         form = UsernameReminderForm(request.POST)
         if form.is_valid():
@@ -100,7 +103,7 @@
             return render_to_response('accounts/username_reminder.html', dict(form=form, sent=True), context_instance=RequestContext(request))
     else:
         form = UsernameReminderForm()
-        
+
     return render_to_response('accounts/username_reminder.html', dict(form=form, sent=False), context_instance=RequestContext(request))
 
 
@@ -142,7 +145,7 @@
     path_s = profile.locations("avatar.S.path")
     path_m = profile.locations("avatar.M.path")
     path_l = profile.locations("avatar.L.path")
-    
+
     logger.info("\tcreating thumbnails")
     try:
         extract_square(tmp_image_path, path_s, 32)
@@ -152,7 +155,7 @@
         logger.error("\tfailed creating small thumbnails: " + str(e))
 
     logger.info("\tcreated small thumbnail")
-    
+
     try:
         extract_square(tmp_image_path, path_m, 40)
     except Exception, e:
@@ -164,14 +167,14 @@
         logger.error("\tfailed creating large thumbnails: " + str(e))
 
     logger.info("\tcreated medium thumbnail")
-    
+
     os.unlink(tmp_image_path)
 
 
 @login_required
 def edit(request):
     profile = request.user.profile
-    
+
     def is_selected(prefix):
         if request.method == "POST":
             for name in request.POST.keys():
@@ -182,7 +185,7 @@
                     if name.startswith(prefix + '-'):
                         return True
         return False
-    
+
     if is_selected("profile"):
         profile_form = ProfileForm(request.POST, instance=profile, prefix="profile")
         if profile_form.is_valid():
@@ -190,7 +193,7 @@
             return HttpResponseRedirect(reverse("accounts-home"))
     else:
         profile_form = ProfileForm(instance=profile, prefix="profile")
-        
+
     if is_selected("image"):
         image_form = AvatarForm(request.POST, request.FILES, prefix="image")
         if image_form.is_valid():
@@ -209,14 +212,14 @@
 
 @login_required
 def describe(request):
-    
+
     file_structure, files = generate_tree(os.path.join(settings.UPLOADS_PATH, str(request.user.id)))
     file_structure.name = 'Your uploaded files'
-    
+
     if request.method == 'POST':
         form = FileChoiceForm(files, request.POST)
         if form.is_valid():
-            request.session['describe_sounds'] = [files[x] for x in form.cleaned_data["files"]] 
+            request.session['describe_sounds'] = [files[x] for x in form.cleaned_data["files"]]
             return HttpResponseRedirect(reverse('accounts-describe-license'))
     else:
         form = FileChoiceForm(files)
@@ -259,27 +262,27 @@
     sounds = request.session.get('describe_sounds', False)
     selected_license = request.session.get('describe_license', False)
     selected_pack = request.session.get('describe_pack', False)
-    
-    # This is to prevent people browsing to the /home/describe/sounds page 
+
+    # This is to prevent people browsing to the /home/describe/sounds page
     # without going through the necessary steps.
     # selected_ack can be False, but license and sounds have to be picked at least
     if not (sounds and selected_license):
         msg = 'Please pick at least some sounds and a license.'
         messages.add_message(request, messages.WARNING, msg)
         return HttpResponseRedirect(reverse('accounts-describe'))
-    
+
     # So SOUNDS_PER_DESCRIBE_ROUND is available in the template
     sounds_per_round = SOUNDS_PER_DESCRIBE_ROUND
     sounds_to_describe = sounds[0:sounds_per_round]
     forms = []
     request.session['describe_sounds_number'] = len(request.session.get('describe_sounds'))
-    
+
     # If there are no files in the session redirect to the first describe page
     if len(sounds_to_describe) <= 0:
         msg = 'You have finished describing your sounds.'
         messages.add_message(request, messages.WARNING, msg)
         return HttpResponseRedirect(reverse('accounts-describe'))
-    
+
     if request.method == 'POST':
         # first get all the data
         for i in range(len(sounds_to_describe)):
@@ -316,13 +319,13 @@
             try:
                 existing_sound = Sound.objects.get(md5=sound.md5)
                 msg = 'The file %s is already part of freesound and has been discarded, see <a href="%s">here</a>' % \
-                    (forms[i]['sound'].name, reverse('sound', args=[existing_sound.user.username, existing_sound.id]))  
+                    (forms[i]['sound'].name, reverse('sound', args=[existing_sound.user.username, existing_sound.id]))
                 messages.add_message(request, messages.WARNING, msg)
                 os.remove(forms[i]['sound'].full_path)
                 continue
             except Sound.DoesNotExist, e:
                 pass
-            
+
             # set the license
             sound.license = forms[i]['license'].cleaned_data['license']
             sound.save()
@@ -339,11 +342,11 @@
                     shutil.move(sound.original_path, new_original_path)
                     #shutil.copy(sound.original_path, new_original_path)
                 except IOError, e:
-                    logger.info("failed to move file from %s to %s" % (sound.original_path, new_original_path), e) 
+                    logger.info("failed to move file from %s to %s" % (sound.original_path, new_original_path), e)
                 logger.info("moved original file from %s to %s" % (sound.original_path, new_original_path))
                 sound.original_path = new_original_path
                 sound.save()
-            
+
             # set the pack (optional)
             pack = forms[i]['pack'].cleaned_data.get('pack', False)
             new_pack = forms[i]['pack'].cleaned_data.get('new_pack', False)
@@ -356,7 +359,7 @@
                 sound.pack.save()
             # set the geotag (if 'lat' is there, all fields are)
             data = forms[i]['geotag'].cleaned_data
-            if not data.get('remove_geotag') and data.get('lat'): 
+            if not data.get('remove_geotag') and data.get('lat'):
                 geotag = GeoTag(user=request.user,
                                 lat=data.get('lat'),
                                 lon=data.get('lon'),
@@ -368,14 +371,11 @@
             sound.description = data.get('description', '')
             sound.set_tags(data.get('tags'))
             sound.save()
-<<<<<<< HEAD
             # process the sound
             try:
                 sound.process()
             except Exception, e:
                 audio_logger.error('Sound with id %s could not be scheduled. (%s)' % (sound.id, e))
-=======
->>>>>>> 6e1ee4e6
             # create moderation ticket!
             ticket = Ticket()
             ticket.title = 'Moderate sound %s' % sound.original_filename
@@ -447,7 +447,7 @@
     latest_uploaders = Sound.objects.filter(created__gte=last_time).values("user").annotate(Count('id')).order_by()
     latest_posters = Post.objects.filter(created__gte=last_time).values("author_id").annotate(Count('id')).order_by()
     latest_commenters = Comment.objects.filter(created__gte=last_time).values("user_id").annotate(Count('id')).order_by()
-    
+
     for user in latest_uploaders:
         active_users[user['user']] = {'uploads':user['id__count'], 'posts':0, 'comments':0}
 
@@ -466,12 +466,12 @@
     for user, scores in active_users.items()[:num_active_users]:
         user_name = User.objects.get(pk=user).username
         user_cloud.append({'name': user_name,
-    	                    'count': scores['uploads'] * upload_weight + \
+                            'count': scores['uploads'] * upload_weight + \
                                      scores['posts'] * post_weight + \
                                      scores['comments'] * comment_weight})
-    
+
     new_uploaders_qs = Sound.objects.filter(user__date_joined__gte=last_time).values("user__username").annotate(Count('id')).order_by()
-    new_uploaders = [{'name':s['user__username'], 'count':s['id__count']} for s in new_uploaders_qs] 
+    new_uploaders = [{'name':s['user__username'], 'count':s['id__count']} for s in new_uploaders_qs]
 
     return render_to_response('accounts/accounts.html', dict(most_active_users=user_cloud, num_days=num_days, new_uploaders=new_uploaders), context_instance=RequestContext(request))
 
@@ -485,16 +485,16 @@
     latest_geotags = Sound.public.filter(user=user).exclude(geotag=None)[0:10]
     google_api_key = settings.GOOGLE_API_KEY
     home = False
-    return render_to_response('accounts/account.html', locals(), context_instance=RequestContext(request)) 
+    return render_to_response('accounts/account.html', locals(), context_instance=RequestContext(request))
 
 logger = logging.getLogger("upload")
 
 def handle_uploaded_file(user_id, f):
     # handle a file uploaded to the app. Basically act as if this file was uploaded through FTP
     directory = os.path.join(settings.UPLOADS_PATH, str(user_id))
-    
+
     logger.info("\thandling file upload")
-    
+
     try:
         os.mkdir(directory)
     except:
@@ -511,17 +511,17 @@
     except Exception, e:
         logger.warning("failed writing file error: %s", str(e))
         return False
-    
+
     return True
-        
+
 @csrf_exempt
 def upload_file(request):
     """ upload a file. This function does something weird: it gets the session id from the
     POST variables. This is weird but... as far as we know it's not too bad as we only need
     the user login """
-    
+
     logger.info("start uploading file")
-    
+
     # get the current session engine
     engine = __import__(settings.SESSION_ENGINE, {}, {}, [''])
     session_data = engine.SessionStore(request.POST.get('sessionid', ''))
@@ -532,7 +532,7 @@
     except KeyError:
         logger.warning("failed to get user id from session")
         return HttpResponseBadRequest("user is not logged in a.k.a. failed session id")
-    
+
     try:
         request.user = User.objects.get(id=user_id)
         logger.info("\tfound user: %s", request.user.username)
@@ -542,7 +542,7 @@
 
     if request.method == 'POST':
         form = UploadFileForm(request.POST, request.FILES)
-    
+
         if form.is_valid():
             logger.info("\tform data is valid")
             if handle_uploaded_file(user_id, request.FILES["file"]):
@@ -564,11 +564,11 @@
 @login_required
 def delete(request):
     import time
-    
+
     encrypted_string = request.GET.get("user", None)
-     
+
     waited_too_long = False
-    
+
     if encrypted_string != None:
         try:
             user_id, now = decrypt(encrypted_string).split("\t")
@@ -585,9 +585,9 @@
                 waited_too_long = True
         except:
             pass
-    
+
     encrypted_link = encrypt(u"%d\t%f" % (request.user.id, time.time()))
-            
+
     return render_to_response('accounts/delete.html', locals(), context_instance=RequestContext(request))
 
 def old_user_link_redirect(request):
@@ -600,6 +600,5 @@
             raise Http404
     else:
         raise Http404
-        
-    
-    +
+

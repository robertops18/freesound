--- conflicted
+++ resolved
@@ -534,68 +534,15 @@
         # All valid, then create sounds and moderation tickets
         dirty_packs = []
         for i in range(len(sounds_to_describe)):
-<<<<<<< HEAD
             sound_fields = {
                 'name': forms[i]['description'].cleaned_data['name'],
                 'dest_path': forms[i]['sound'].full_path,
                 'license': forms[i]['license'].cleaned_data['license'],
                 'description': forms[i]['description'].cleaned_data.get('description', ''),
                 'tags': forms[i]['description'].cleaned_data.get('tags', ''),
+                'is_explicit': forms[i]['description'].cleaned_data['is_explicit'],
             }
 
-=======
-            # Create sound object and set basic properties
-            sound = Sound()
-            sound.user = request.user
-            sound.original_filename = forms[i]['description'].cleaned_data['name']
-            sound.is_explicit = forms[i]['description'].cleaned_data['is_explicit']
-            sound.original_path = forms[i]['sound'].full_path
-            try:
-                sound.filesize = os.path.getsize(sound.original_path)
-            except OSError:
-                # If for some reason audio file does not exist, skip creating this sound
-                messages.add_message(request, messages.ERROR,
-                                     'Something went wrong with accessing the file %s.' % sound.original_filename)
-                continue
-            sound.md5 = md5file(forms[i]['sound'].full_path)
-            sound.type = get_sound_type(sound.original_path)
-            sound.license = forms[i]['license'].cleaned_data['license']
-            try:
-                # Check if another file with same md5 already exists, if it does, delete the sound and post a message
-                existing_sound = Sound.objects.get(md5=sound.md5)
-                n_sounds_already_part_of_freesound += 1
-                msg = 'The file %s is already part of freesound and has been discarded, see <a href="%s">here</a>' % \
-                    (forms[i]['sound'].name, reverse('sound', args=[existing_sound.user.username, existing_sound.id]))
-                messages.add_message(request, messages.WARNING, msg)
-                os.remove(forms[i]['sound'].full_path)
-                continue
-            except Sound.DoesNotExist:
-                # Reaching here means that no other sound already exists with the same md5
-                pass
-            sound.save()
-
-            # Move the original audio file
-            orig = os.path.splitext(os.path.basename(sound.original_filename))[0]
-            sound.base_filename_slug = "%d__%s__%s" % (sound.id, slugify(sound.user.username), slugify(orig))
-            new_original_path = sound.locations("path")
-            if sound.original_path != new_original_path:
-                try:
-                    os.makedirs(os.path.dirname(new_original_path))
-                except OSError:
-                    pass
-                try:
-                    shutil.move(sound.original_path, new_original_path)
-                except IOError, e:
-                    logger.info("Failed to move file from %s to %s" % (sound.original_path, new_original_path), e)
-                logger.info("Moved original file from %s to %s" % (sound.original_path, new_original_path))
-                sound.original_path = new_original_path
-                sound.save()
-
-            # Copy to mirror location
-            copy_sound_to_mirror_locations(sound)
-
-            # Set pack (optional)
->>>>>>> 144a5361
             pack = forms[i]['pack'].cleaned_data.get('pack', False)
             new_pack = forms[i]['pack'].cleaned_data.get('new_pack', False)
             if not pack and new_pack:

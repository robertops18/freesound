--- conflicted
+++ resolved
@@ -1,4 +1,4 @@
-import datetime, logging, os, tempfile, uuid, shutil
+import datetime, logging, os, tempfile, uuid, shutil, hashlib, base64
 from accounts.forms import UploadFileForm, FileChoiceForm, RegistrationForm, \
     ReactivationForm, UsernameReminderForm, ProfileForm, AvatarForm
 from accounts.models import Profile, ResetEmailRequest
@@ -38,10 +38,7 @@
 from django.core.cache import cache
 import django.contrib.auth.views as authviews
 from django.contrib.auth.forms import AuthenticationForm
-import hashlib, base64
-<<<<<<< HEAD
 from tickets.views import new_sound_tickets_count, new_support_tickets_count
-=======
 from django.contrib.auth.tokens import default_token_generator
 from accounts.forms import EmailResetForm
 from django.views.decorators.cache import never_cache
@@ -50,8 +47,6 @@
 from django.utils.http import int_to_base36
 from django.contrib.sites.models import get_current_site
 from utils.mail import send_mail
-from tickets.views import new_sound_tickets_qs, new_support_tickets_qs
->>>>>>> 85a35e62
 
 
 audio_logger = logging.getLogger('audio')
@@ -757,27 +752,27 @@
 
 @login_required
 def email_reset(request):
-    
+
     if request.method == "POST":
         form = EmailResetForm(request.POST, user = request.user)
         if form.is_valid():
-           
+
             # SAVE NEW EMAIL INFO
             try:
                 rer = ResetEmailRequest.objects.get(user=request.user)
                 rer.email = form.cleaned_data['email']
             except ResetEmailRequest.DoesNotExist:
-                rer = ResetEmailRequest(user=request.user, email=form.cleaned_data['email']) 
-            
+                rer = ResetEmailRequest(user=request.user, email=form.cleaned_data['email'])
+
             rer.save()
-            
+
             # SEND EMAIL
             user = request.user
             email = form.cleaned_data["email"]
             current_site = get_current_site(request)
             site_name = current_site.name
             domain = current_site.domain
-            
+
             c = {
                 'email': email,
                 'domain': domain,
@@ -787,26 +782,26 @@
                 'token': default_token_generator.make_token(user),
                 'protocol': 'http',
             }
-     
+
             subject = loader.render_to_string('accounts/email_reset_subject.txt', c)
             subject = ''.join(subject.splitlines())
             email_body = loader.render_to_string('accounts/email_reset_email.html', c)
             send_mail(subject=subject, email_body=email_body, email_to=[email])
-            
+
             return HttpResponseRedirect(reverse('accounts.views.email_reset_done'))
     else:
         form = EmailResetForm(user = request.user)
-           
+
     return render_to_response('accounts/email_reset_form.html',locals(),context_instance=RequestContext(request))
 
-    
+
 def email_reset_done(request):
     return render_to_response('accounts/email_reset_done.html',locals(),context_instance=RequestContext(request))
 
 
 @never_cache
 def email_reset_complete(request, uidb36=None, token=None):
-    
+
     # CHECK THAT LINK IS VALID AND BELONGS TO A USER ID
     assert uidb36 is not None and token is not None # checked by URLconf
     try:
@@ -814,20 +809,20 @@
         user = User.objects.get(id=uid_int)
     except (ValueError, User.DoesNotExist):
         raise Http404
-    
-    
+
+
     # RETRIEVE THE NEW MAIL FROM THE TEMP DATABASE
     try:
         rer = ResetEmailRequest.objects.get(user=user)
     except ResetEmailRequest.DoesNotExist:
         raise Http404
-    
+
     # CHANGE THE MAIL
     old_email = user.email
     user.email = rer.email
     user.save()
-    
+
     # REMOVE ROW IN THE TEMP DATABASE
     ResetEmailRequest.objects.get(user=user).delete()
-        
+
     return render_to_response('accounts/email_reset_complete.html',locals(),context_instance=RequestContext(request))
# -*- coding: utf-8 -*-

#
# Freesound is (c) MUSIC TECHNOLOGY GROUP, UNIVERSITAT POMPEU FABRA
#
# Freesound is free software: you can redistribute it and/or modify
# it under the terms of the GNU Affero General Public License as
# published by the Free Software Foundation, either version 3 of the
# License, or (at your option) any later version.
#
# Freesound is distributed in the hope that it will be useful,
# but WITHOUT ANY WARRANTY; without even the implied warranty of
# MERCHANTABILITY or FITNESS FOR A PARTICULAR PURPOSE.  See the
# GNU Affero General Public License for more details.
#
# You should have received a copy of the GNU Affero General Public License
# along with this program.  If not, see <http://www.gnu.org/licenses/>.
#
# Authors:
#     See AUTHORS file.
#

from django.contrib.auth.models import User
from django.contrib.contenttypes.models import ContentType
from django.contrib.contenttypes import fields
from django.contrib.admin.utils import NestedObjects
from django.db import models
from django.db.models import Q
from django.db.models.signals import pre_save, post_save
from django.utils.encoding import smart_unicode
from django.utils.timezone import now
from django.conf import settings
from django.urls import reverse
from general.models import SocialModel
from geotags.models import GeoTag
from utils.search.solr import SolrQuery, Solr, SolrResponseInterpreter, SolrException
from utils.sql import DelayedQueryExecuter
from utils.locations import locations_decorator
from utils.mail import transform_unique_email
from forum.models import Post, Thread
from comments.models import Comment
from sounds.models import DeletedSound, Sound, Pack
import uuid
import tickets.models
import datetime
import random
import os


class ResetEmailRequest(models.Model):
    email = models.EmailField()
    user = models.OneToOneField(User, db_index=True)


class ProfileManager(models.Manager):

    @staticmethod
    def random_uploader():
        user_count = User.objects.filter(profile__num_sounds__gte=1).count()
        if user_count:
            offset = random.randint(0, user_count - 1)
            return User.objects.filter(profile__num_sounds__gte=1)[offset:offset+1][0]
        else:
            return None


class Profile(SocialModel):
    user = models.OneToOneField(User, related_name="profile")
    about = models.TextField(null=True, blank=True, default=None)
    home_page = models.URLField(null=True, blank=True, default=None)
    signature = models.TextField(max_length=256, null=True, blank=True)
    sound_signature = models.TextField(max_length=256, null=True, blank=True)
    geotag = models.ForeignKey(GeoTag, null=True, blank=True, default=None)
    has_avatar = models.BooleanField(default=False)
    is_whitelisted = models.BooleanField(default=False, db_index=True)
    has_old_license = models.BooleanField(null=False, default=False)
    not_shown_in_online_users_list = models.BooleanField(null=False, default=False)
    accepted_tos = models.BooleanField(default=False)
    last_stream_email_sent = models.DateTimeField(db_index=True, null=True, default=None)
    last_attempt_of_sending_stream_email = models.DateTimeField(db_index=True, null=True, default=None)
    last_donation_email_sent = models.DateTimeField(db_index=True, null=True, default=None)
    donations_reminder_email_sent = models.BooleanField(default=False)

    # The following 4 fields are updated using django signals (methods 'update_num_downloads*')
    num_sounds = models.PositiveIntegerField(editable=False, default=0)
    num_posts = models.PositiveIntegerField(editable=False, default=0)
    num_sound_downloads = models.PositiveIntegerField(editable=False, default=0)
    num_pack_downloads = models.PositiveIntegerField(editable=False, default=0)

    is_deleted_user = models.BooleanField(db_index=True, default=False)
    is_adult = models.BooleanField(default=False)

    objects = ProfileManager()

    def __unicode__(self):
        return self.user.username

    def get_sameuser_object(self):
        """Returns the SameUser object where the user is involved"""
        return SameUser.objects.get(Q(main_user=self.user) | Q(secondary_user=self.user))

    def get_sameuser_main_user_or_self_user(self):
        """If the user has SameUser object, it returns the main user of SameUser, otherwise returns the current user"""
        try:
            sameuser = self.get_sameuser_object()
            return sameuser.main_user
        except SameUser.DoesNotExist:
            return self.user

    def has_shared_email(self):
        """Check if the user account associated with this profile
           has other accounts with the same email address"""
        try:
            self.get_sameuser_object()
            return True
        except SameUser.DoesNotExist:
            return False

    def get_email_for_delivery(self):
        """Returns a string with the user email address taking into account SameUser objects. This is the method that
        should for delivery when sending emails.

        Check users against SameUser table (see https://github.com/MTG/freesound/pull/763). In our process of
        removing duplicated email addresses from our users table we set up a temporary table to store the original
        email addresses of users whose email was automatically changed to prevent duplicates. Here we make sure
        that emails are sent to the user with original address and not the one we edited to prevent duplicates."""
        return self.get_sameuser_main_user_or_self_user().email

    def email_is_valid(self):
        """Returns True if the email address of the user is a valid address (did not bounce in the past). Takes into
        account SameUser objects (see docs of self.get_user_email)."""
        user = self.get_sameuser_main_user_or_self_user()
        return user.email_bounces.filter(type__in=(EmailBounce.PERMANENT, EmailBounce.UNDETERMINED)).count() == 0

    @property
    def get_total_downloads(self):
        # We consider each pack download as a single download
        return self.num_sound_downloads + self.num_pack_downloads

    def get_absolute_url(self):
        return reverse('account', args=[smart_unicode(self.user.username)])

    @locations_decorator(cache=False)
    def locations(self):
        id_folder = str(self.user_id/1000)
        if self.has_avatar:
            s_avatar = settings.AVATARS_URL + "%s/%d_S.jpg" % (id_folder, self.user_id)
            m_avatar = settings.AVATARS_URL + "%s/%d_M.jpg" % (id_folder, self.user_id)
            l_avatar = settings.AVATARS_URL + "%s/%d_L.jpg" % (id_folder, self.user_id)
        else:
            s_avatar = settings.MEDIA_URL + "images/32x32_avatar.png"
            m_avatar = settings.MEDIA_URL + "images/40x40_avatar.png"
            l_avatar = settings.MEDIA_URL + "images/70x70_avatar.png"
        return dict(
            avatar=dict(
                S=dict(
                    path=os.path.join(settings.AVATARS_PATH, id_folder, "%d_S.jpg" % self.user_id),
                    url=s_avatar
                ),
                M=dict(
                    path=os.path.join(settings.AVATARS_PATH, id_folder, "%d_M.jpg" % self.user_id),
                    url=m_avatar
                ),
                L=dict(
                    path=os.path.join(settings.AVATARS_PATH, id_folder, "%d_L.jpg" % self.user_id),
                    url=l_avatar
                )
            ),
            uploads_dir=os.path.join(settings.UPLOADS_PATH, str(self.user_id))
        )

    def email_not_disabled(self, email_type_name):
        # Raise exception if the email_type doesn't exists
        email_type = EmailPreferenceType.objects.get(name=email_type_name)

        # when send_by_default == invert_default means email is disabled
        invert_default = UserEmailSetting.objects.filter(user=self.user,
                email_type=email_type).exists()
        return email_type.send_by_default != invert_default

    def get_enabled_email_types(self):
        # Get list of all enabled email types for this user
        all_emails = EmailPreferenceType.objects
        email_preferences = self.user.email_settings.values('email_type__id')
        # if email_type not in email_preferences then default value must be True
        not_disabled = all_emails.exclude(id__in=email_preferences)\
                .filter(send_by_default=True)

        # if email_type in email_preferences then default value must be False
        enabled = all_emails.filter(id__in=email_preferences,
                send_by_default=False)

        return set(enabled) | set(not_disabled)

    def update_enabled_email_types(self, email_type_ids):
        # Update user's email_settings from the list of enabled email_types

        stream_emails = EmailPreferenceType.objects.get(name='stream_emails')
        # First get current value of stream_email to know if
        # profile.last_stream_email_sent must be initialized
        had_enabled_stream_emails = self.user.email_settings.filter(email_type=stream_emails).exists()

        all_emails = EmailPreferenceType.objects

        # If an email_type is not enabled and default value is True then must
        # be on UserEmailSetting
        disabled = all_emails.filter(send_by_default=True).exclude(id__in=email_type_ids)

        # If an email_type is enabled and default value is False then must
        # be on UserEmailSetting
        enabled = all_emails.filter(send_by_default=False, id__in=email_type_ids)

        all_emails = list(enabled) + list(disabled)

        # Recreate email settings
        self.user.email_settings.all().delete()
        for i in all_emails:
            UserEmailSetting.objects.create(user=self.user, email_type=i)

        enabled_stream_emails = enabled.filter(id=stream_emails.id).exists()
        # If is enabling stream emails, set last_stream_email_sent to now
        if not had_enabled_stream_emails and enabled_stream_emails:
            self.last_stream_email_sent = datetime.datetime.now()
            self.save()

    def get_user_tags(self, use_solr=True):
        if use_solr:
            query = SolrQuery()
            query.set_dismax_query('')
            filter_query = 'username:\"%s\"' % self.user.username
            query.set_query_options(field_list=["id"], filter_query=filter_query)
            query.add_facet_fields("tag")
            query.set_facet_options("tag", limit=10, mincount=1)
            solr = Solr(settings.SOLR_URL)

            try:
                results = SolrResponseInterpreter(solr.select(unicode(query)))
            except SolrException as e:
                return False
            except Exception as e:
                return False

            return [{'name': tag, 'count': count} for tag, count in results.facets['tag']]

        else:
            return DelayedQueryExecuter("""
                   SELECT tags_tag.name AS name, X.c AS count
                     FROM ( SELECT tag_id, count(*) as c
                              FROM tags_taggeditem
                         LEFT JOIN sounds_sound ON object_id=sounds_sound.id
                             WHERE tags_taggeditem.user_id=%d AND
                                   sounds_sound.moderation_state='OK' AND
                                   sounds_sound.processing_state='OK'
                          GROUP BY tag_id
                          ORDER BY c
                        DESC LIMIT 10) AS X
                LEFT JOIN tags_tag ON tags_tag.id=X.tag_id
                 ORDER BY tags_tag.name;""" % self.user_id)

    def can_post_in_forum(self):
        user_has_posts_pending_to_moderate = self.user.posts.filter(moderation_state="NM").count() > 0
        if user_has_posts_pending_to_moderate:
            return False, "We're sorry but you can't post to the forum because you have previous posts still " \
                          "pending to moderate"

        if self.user.posts.all().count() >= 1 and self.user.sounds.all().count() == 0:
            today = datetime.datetime.today()
            reference_date = self.user.posts.all()[0].created

            # Do not allow posts if last post is not older than 5 minutes
            seconds_per_post = settings.LAST_FORUM_POST_MINIMUM_TIME
            if (today - self.user.posts.all().reverse()[0].created).seconds < seconds_per_post:
                return False, "We're sorry but you can't post to the forum because your last post was less than 5 " \
                              "minutes ago"

            # Do not allow posts if user has already posyted N posts that day
            max_posts_per_day = settings.BASE_MAX_POSTS_PER_DAY + pow((today - reference_date).days, 2)
            if self.user.posts.filter(created__range=(today-datetime.timedelta(days=1), today)).count() > \
                    max_posts_per_day:
                return False, "We're sorry but you can't post to the forum because you exceeded your maximum number " \
                              "of posts per day"

        return True, ""

    def can_do_bulk_upload(self):
        # Bulk uploads are allowed if the user has uploaded more than N sounds or if the user is whitelisted
        return self.num_sounds >= settings.BULK_UPLOAD_MIN_SOUNDS or self.is_whitelisted

    def is_blocked_for_spam_reports(self):
        reports_count = UserFlag.objects.filter(user__username=self.user.username).values('reporting_user').distinct().count()
        if reports_count < settings.USERFLAG_THRESHOLD_FOR_AUTOMATIC_BLOCKING or self.user.sounds.all().count() > 0:
            return False
        else:
            return True

    def num_sounds_pending_moderation(self):
        # Get non closed tickets with related sound objects referring to sounds
        # that have not been deleted

        return len(tickets.models.Ticket.objects.filter(\
                Q(sender=self.user) &\
                Q(sound__isnull=False) &\
                Q(sound__processing_state='OK') &\
                ~Q(sound__moderation_state='OK') &\
                ~Q(status='closed')))

    def get_info_before_delete_user(self, remove_sounds=False, remove_user=False):
        """
        This method can be called before delete_user to display to the user the
        elements that will be modified
        """

        ret = {}
        if remove_sounds:
            sounds = Sound.objects.filter(user=self.user)
            packs = Pack.objects.filter(user=self.user)
            collector = NestedObjects(using='default')
            collector.collect(sounds)
            ret['deleted'] = collector
            ret['logic_deleted'] = packs
        if remove_user:
            collector = NestedObjects(using='default')
            collector.collect([self.user])
            ret['deleted'] = collector
        ret['anonymised'] = self
        return ret

    def delete_user(self, remove_sounds=False):
        """
        User.delete() should never be called as it will completely erase the object from the db.
        Instead, Profile.delete_user() should be used (or user.profile.delete_user()).

        This method anonymise the user and flags it as deleted. If
        remove_sounds is True then the Sound (and Pack) object is removed from
        the database.
        """

        self.user.username = 'deleted_user_%s' % self.user.id
        self.user.email = 'deleted_user_%s@freesound.org' % self.user.id
        self.has_avatar = False
        self.is_deleted_user = True
        self.user.set_password(str(uuid.uuid4()))

        self.about = ''
        self.home_page = ''
        self.signature = ''
        self.geotag = None

        self.save()
        self.user.save()
        if remove_sounds:
            Sound.objects.filter(user=self.user).delete()
            Pack.objects.filter(user=self.user).update(is_deleted=True)
        else:
            Sound.objects.filter(user=self.user).update(is_index_dirty=True)

    def update_num_sounds(self, commit=True):
        """
        Updates the num_sounds property by counting the number of moderated and processed sounds
        """
        self.num_sounds = self.user.sounds.filter(processing_state="OK", moderation_state="OK").count()
        if commit:
            self.save()

    def get_last_latlong(self):
        lasts_sound_geotagged = Sound.objects.filter(user=self.user).exclude(geotag=None).order_by('-created')
        if lasts_sound_geotagged.count():
            last_sound = lasts_sound_geotagged[0]
            return last_sound.geotag.lat, last_sound.geotag.lon, last_sound.geotag.zoom
        return None

<<<<<<< HEAD
    def email_is_valid(self):
        return self.user.email_bounces.filter(type__in=EmailBounce.TYPES_INVALID).count() == 0

=======
>>>>>>> 06e0532e
    class Meta(SocialModel.Meta):
        ordering = ('-user__date_joined', )


class UserFlag(models.Model):
    user = models.ForeignKey(User, related_name="flags")
    reporting_user = models.ForeignKey(User, null=True, blank=True, default=None)
    content_type = models.ForeignKey(ContentType, null=True)
    object_id = models.PositiveIntegerField(null=True)
    content_object = fields.GenericForeignKey('content_type', 'object_id')
    created = models.DateTimeField(db_index=True, auto_now_add=True)

    def __unicode__(self):
        return u"Flag %s: %s" % (self.content_type, self.object_id)

    class Meta:
        ordering = ("-user__username",)


class SameUser(models.Model):
    # Used for merging more than one user account which have the same email address

    # The main user is defined as the one who has logged in most recently
    # when we performed the migration. This is an arbitrary decision
    main_user = models.ForeignKey(User, related_name="+")
    main_orig_email = models.CharField(max_length=200)
    secondary_user = models.ForeignKey(User, related_name="+")
    secondary_orig_email = models.CharField(max_length=200)

    @property
    def orig_email(self):
        assert self.main_orig_email == self.secondary_orig_email
        return self.main_orig_email

    @property
    def main_trans_email(self):
        return self.main_orig_email  # email of main user remained unchanged

    @property
    def secondary_trans_email(self):
        return transform_unique_email(self.orig_email)

    def main_user_changed_email(self):
        return self.main_user.email != self.main_trans_email

    def secondary_user_changed_email(self):
        return self.secondary_user.email != self.secondary_trans_email


def create_user_profile(sender, instance, created, **kwargs):
    try:
        instance.profile
    except Profile.DoesNotExist:
        profile = Profile(user=instance, accepted_tos=True)
        profile.save()


post_save.connect(create_user_profile, sender=User)


def presave_user(sender, instance, **kwargs):
    try:
        old_username = User.objects.get(pk=instance.id).username
        if old_username != instance.username:
            # We use .get_or_create below to avoid having 2 OldUsername objects with the same user/username pair
            OldUsername.objects.get_or_create(user=instance, username=old_username)
    except User.DoesNotExist:
        pass


pre_save.connect(presave_user, sender=User)


class EmailPreferenceType(models.Model):
    description = models.TextField(max_length=1024, null=True, blank=True)
    name = models.CharField(max_length=255)
    display_name = models.CharField(max_length=255)
    send_by_default = models.BooleanField(default=True,
        help_text="Indicates if the user should receive an email, if " +
        "UserEmailSetting exists for the user then the behavior is the opposite")

    def __unicode__(self):
        return self.display_name


class UserEmailSetting(models.Model):
    user = models.ForeignKey(User, related_name="email_settings")
    email_type = models.ForeignKey(EmailPreferenceType)


class OldUsername(models.Model):
    user = models.ForeignKey(User, related_name="old_usernames")
    username = models.CharField(max_length=255, db_index=True)
    created = models.DateTimeField(auto_now_add=True)

    def __unicode__(self):
        return '{0} > {1}'.format(self.username, self.user.username)


class EmailBounce(models.Model):
    user = models.ForeignKey(User, related_name="email_bounces")

    # Bounce types
    UNDETERMINED = 'UD'
    PERMANENT = 'PE'
    TRANSIENT = 'TR'
    TYPE_CHOICES = (
        (UNDETERMINED, 'Undetermined'),
        (PERMANENT, 'Permanent'),
        (TRANSIENT, 'Transient')
    )
    TYPES_INVALID = [UNDETERMINED, PERMANENT]
    type = models.CharField(db_index=True, max_length=2, choices=TYPE_CHOICES, default=UNDETERMINED)
    type_map = {t[1]: t[0] for t in TYPE_CHOICES}

    timestamp = models.DateTimeField(default=now)

    class Meta:
        ordering = ("-timestamp",)
        unique_together = ('user', 'type', 'timestamp')

    @classmethod
    def type_from_string(cls, value):
        return cls.type_map.get(value, cls.UNDETERMINED)<|MERGE_RESOLUTION|>--- conflicted
+++ resolved
@@ -369,12 +369,6 @@
             return last_sound.geotag.lat, last_sound.geotag.lon, last_sound.geotag.zoom
         return None
 
-<<<<<<< HEAD
-    def email_is_valid(self):
-        return self.user.email_bounces.filter(type__in=EmailBounce.TYPES_INVALID).count() == 0
-
-=======
->>>>>>> 06e0532e
     class Meta(SocialModel.Meta):
         ordering = ('-user__date_joined', )
 

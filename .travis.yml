language: python
addons:
  postgresql: "9.5"
python:
- '2.7'
before_install:
- sudo apt-get install libarchive-zip-perl
- psql -c 'create database freesound;' -U postgres
- cp freesound/local_settings.example.py freesound/local_settings.py
- cp freesound/logger.example.py freesound/logger.py
- cp similarity/similarity_settings.example.py similarity/similarity_settings.py
- cp tagrecommendation/tagrecommendation_settings.example.py tagrecommendation/tagrecommendation_settings.py
- sed -i 's$/path/to/django/debug.log$debug.log$' freesound/logger.py
- sed -i 's$^DISPLAY_DEBUG_TOOLBAR.*$DISPLAY_DEBUG_TOOLBAR = False$' freesound/local_settings.py
- mkdir -p ../freesound-data/packs
- mkdir -p ../freesound-data/uploads
- mkdir -p ../freesound-data/avatars
install:
- pip install -U pip
- pip install django-nose
- pip install -r requirements.txt
script:
<<<<<<< HEAD
- python manage.py test --noinput --settings=freesound.test_settings follow accounts apiv2 tickets support utils sounds ratings search
=======
- python manage.py test --noinput --settings=freesound.test_settings follow accounts apiv2 tickets support utils sounds ratings forum
>>>>>>> 809d99f9
notifications:
  hipchat:
    rooms:
      secure: Ve8Xt4Y+lhhnuyJQbp7u7RyzjMs/7U97fAM+lh/FtEEhQrR8DmxA75dXoy4yS1wvijY8Ob/AQEAtbU1LRdaqPUNetu+KL2ip6mTlb+BIGK3EzZh8iCXVZRZFjkEs9uLsUFYS38GdmALvUtYRKCXsATvvznvp22z3x0FRkGkL+b4=<|MERGE_RESOLUTION|>--- conflicted
+++ resolved
@@ -20,11 +20,7 @@
 - pip install django-nose
 - pip install -r requirements.txt
 script:
-<<<<<<< HEAD
-- python manage.py test --noinput --settings=freesound.test_settings follow accounts apiv2 tickets support utils sounds ratings search
-=======
-- python manage.py test --noinput --settings=freesound.test_settings follow accounts apiv2 tickets support utils sounds ratings forum
->>>>>>> 809d99f9
+- python manage.py test --noinput --settings=freesound.test_settings follow accounts apiv2 tickets support utils sounds ratings search forum
 notifications:
   hipchat:
     rooms:

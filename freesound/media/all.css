--- conflicted
+++ resolved
@@ -8,6 +8,7 @@
 
 /* Global Formatting
 ------------------------------------------------------*/
+
 body {
 	background: url(images/body.png) repeat-x top #CECECE;
 	font-family: Verdana, sans-serif;
@@ -44,6 +45,7 @@
 
 /* General Mark-up Styling
 ------------------------------------------------------*/
+
 h1 {
 	font-family: Arial, sans-serif;
 	font-size: 32px;
@@ -175,6 +177,7 @@
 
 /* Formatting Elements
 ------------------------------------------------------*/
+
 .signature ul {
 	list-style-type: disc;
 	padding-left: 18px;
@@ -191,6 +194,7 @@
 
 /* Header and Navigation
 ------------------------------------------------------*/
+
 #header {
 	height: 115px;
 	width: 980px;
@@ -264,6 +268,7 @@
 
 /* Site Navigation
 ------------------------------------------------------*/
+
 #site_nav {
 	position: absolute;
 	left: 18px;
@@ -338,6 +343,7 @@
 
 /* Search
 ------------------------------------------------------*/
+
 #search {
 	position: absolute;
 	top: 54px;
@@ -372,6 +378,7 @@
 
 /* Content Wrappers
 ------------------------------------------------------*/
+
 #wrapper {
 	background-color: #F9F9F9;
 }
@@ -399,6 +406,7 @@
 
 /* Home Page Styles
 ------------------------------------------------------*/
+
 body#home h2 {
 	font-family: Arial, sans-serif;
 	font-size: 22px;
@@ -418,6 +426,7 @@
 
 /* Latest News
 ------------------------------------------------------*/
+
 #latest_news {
 	margin-bottom: 15px;
 }
@@ -465,29 +474,24 @@
 	margin-bottom:10px;
 	overflow: hidden;
 }
-
 .sample_player_small .sample_player {
 	width: 410px;
 	float: left;
 	left:0px;
 }
-
 .sample_player_small div.small_player {
 	float: left;
 	width:120px;
 	height:71px;
 }
-
 .sample_player_small div.sound_title {
     position: relative;
 }
-
 .sample_player_small .title {
     font-size: 14px;
 	margin-left:10px;
 	font-weight: bold;
 }
-
 .sample_player_small div.sound_tags {
     width:300px;
     margin-left:130px;
@@ -500,20 +504,6 @@
 	overflow: hidden;
 	margin-bottom: 2px;
 }
-<<<<<<< HEAD
-.sample_player_small div.link_title {
-    position: relative;
-    height: 18px;
-    width: 90%;
-}
-.sample_player_small div.div_link {
-    position: relative;
-    top: 0px; 
-    float:left; 
-    vertical-align: top;
-}
-.sample_player_small div.div_stars {
-=======
 .sample_player_small div.sound_tags #tags li {
 	height: 12px;
 	background-color: #FFFFFF;
@@ -526,26 +516,13 @@
 	font-weight: bold;
 	background: none;
 }
-
 .sample_player_small div.sound_stars {
->>>>>>> cccb8005
     position: relative; 
     top: 0px; 
     float:right; 
     vertical-align: top; 
-<<<<<<< HEAD
-    margin-right: 5px; 
-}
-.sample_player_small div.div_description {
-    position: relative;  
-    width: 90%;  
-    margin-right: 5px; 
-}
-=======
     margin-right: 0px; 
 }
-
->>>>>>> cccb8005
 .stars {
 	text-align: right;
 	margin: -18px 0px 0 0;
@@ -553,8 +530,6 @@
 .stars img {
 	margin-right: -3px;
 }
-
-
 .sample_player_small .sound_description {
     width:300px;
     margin-left:130px;
@@ -567,18 +542,10 @@
 	line-height: 16px;
 	color: #333;
 }
-
-
 .sample_player_small .sample_information {
 	float: right;
-<<<<<<< HEAD
-	width: 105px;
-	margin-top: 4px;
-	padding: 1px 0 1px 5px;
-=======
 	width: 100px;
 	padding: 1px 1px 1px 5px;
->>>>>>> cccb8005
 	border-left: 1px solid #d6d6d6;
 	line-height: 15px;
 	font-size: 11px;
@@ -609,46 +576,37 @@
 	padding-bottom: 8px;
 }
 
-
-
 /* Displayed portions of sound player depending on the container */
 /* No wrapper needed for full view */
 
 .sound_list_minimal .sound_description {
      display:none;
 }
-
 .sound_list_minimal .sound_stars {
     display:none;
- }
-
+}
 .sound_list_minimal .sample_information {
     display:none;
 }
-
 .sound_list_minimal .sample_player_small{
     height:75px;
 }
-
-
 .sound_list_medium .sound_stars {
     display:none;
 }
- 
 .sound_list_medium .sound_description {
     display:none;
 }
 .sound_list_medium .sample_player_small{
     height:100px;
 }
-
 .sound_list_normal .sound_stars  {
      display:none;
 }
 
-
 /* Single Sample Page
 ------------------------------------------------------*/
+
 #single_sample_header {
 	margin: 0 6px 10px 10px;
 	color: #CECECE;
@@ -723,11 +681,9 @@
 	font-weight: bold;
 	background: url(images/tag_edge.png) no-repeat left top;
 }
-
 #tags li a:hover {
 	color: #000;
 }
-
 #comments_container {
 	clear: both;
 	background: url(images/single_sample_comments_bg.png) no-repeat;
@@ -793,17 +749,14 @@
 	color: #FFF;
 	font-weight: normal;
 }
-
 #leave_a_comment {
 	margin-bottom: 15px;
 }
-
 #sound_comment_form #id_comment {
 	width: 530px;
 	height: 120px;
 	margin-bottom: 10px;
 }
-
 #download {
 	padding: 20px 0 20px 25px;
 }
@@ -882,6 +835,7 @@
 
 /* Messages
 ------------------------------------------------------*/
+
 #messages_header {
 	margin-bottom: -5px;
 }
@@ -1018,6 +972,7 @@
 
 /* Forums
 ------------------------------------------------------*/
+
 #breadcrumb {
 	font-weight: bold;
 	font-size: 14px;
@@ -1103,6 +1058,7 @@
 
 /* Posts formatting
 ------------------------------------------------------*/
+
 #posts {
 	font-size: 13px;
 	padding: 0;
@@ -1171,7 +1127,6 @@
 #posts .post .signature p {
 	color: #777;
 }
-
 .forum_button {
 	position: absolute;
 	right: 0;
@@ -1210,6 +1165,7 @@
 
 /* Sidebar
 ------------------------------------------------------*/
+
 #sidebar {
 	width: 340px;
 	float: left;
@@ -1369,8 +1325,10 @@
 	left: -5px;
 	top: 1px;
 }
+
 /* Freesound Projects
 ------------------------------------------------------*/
+
 #freesoundradio {
 	position: relative;
 	left: 10px;
@@ -1383,6 +1341,7 @@
 
 /* Credits
 ------------------------------------------------------*/
+
 #credits {
 	clear: both;
 	color: #BD555A;
@@ -1410,6 +1369,7 @@
 
 /* Footer
 ------------------------------------------------------*/
+
 #footer_wrapper {
 	background: url(images/footer_wrapper.png) repeat-x top #FCFCFC;
 	height: 80px;
@@ -1447,6 +1407,7 @@
 
 /* Stars
 ------------------------------------------------------*/
+
 .star-rating,
 .star-rating a:hover,
 .star-rating a:active,
@@ -1515,38 +1476,33 @@
 }
 
 /* for an inline rater */
+
 .inline-rating{
 }
 
 /* Packs
 ------------------------------------------------------*/
 
-.list_order
-{
+.list_order {
 	list-style:none;
 }
-
 .list_order li {
 	display: inline;
 }
-
 .list_order li a {
 	border: 1px solid;
 	padding: 5px;
 }
-
 .list_order li a.selected {
 	border: 2px solid;
 	padding: 5px;
     font-weight: bold;
 }
 
-
 /* Account page
 ------------------------------------------------------*/
 
-p.about
-{
+p.about {
     font-style:italic;
     padding: 20px;
     width: 400px;
@@ -1556,65 +1512,48 @@
 /* Search
 ------------------------------------------------------*/
 
-#filter_query_display
-{
+#filter_query_display {
     background-color: #F6F6F6;
     padding: 10px;
 }
-
-#filter_query_display a
-{
+#filter_query_display a {
     border: 1px solid #2C74C9;
     padding: 5px;
     text-decoration: none;
     margin: 1px;
 }
-
-#filter_query_display a:hover
-{
+#filter_query_display a:hover { 
     border: 2px solid #2C74C9;
     text-decoration: none;
 }
 
-
 /* Tagclouds
 ------------------------------------------------------*/
 
-p.user_tagcloud
-{
+p.user_tagcloud {
     padding: 20px;
     width: 400px;
     background-color: #F6F6F6;
 }
-
-p.user_tagcloud a
-{
+p.user_tagcloud a {
     padding: 2px;
 }
-
-.tagcloud
-{
+.tagcloud {
     padding: 20px;
     background-color: #F6F6F6;
 }
-
-.search-tagcloud
-{
+.search-tagcloud {
     padding: 20px;
     background-color: #F6F6F6;
     width: 300px;
 }
-
-span.tag_addremove a
-{
+span.tag_addremove a {
     font-size: 13px;
     vertical-align: super;
     color: #A1ABB1;
     font-weight: bold;
 }
-
-span.tag_addremove a:hover
-{
+span.tag_addremove a:hover {
     font-size: 13px;
     vertical-align: super;
     color: #19507E;
@@ -1663,6 +1602,7 @@
 
 /* License form
 ------------------------------------------------------*/
+
 #license-form-wrapper {
 	max-height: 300px;
 	min-height: 300px;
@@ -1745,6 +1685,7 @@
 
 /* Describe google map 
 ------------------------------------------------------*/
+
 .describe-geotag-form {
 	float: left;
 	/*width: 300px;*/
@@ -1756,6 +1697,7 @@
 
 /* Notification messages
 ------------------------------------------------------*/
+
 ul.messages {
 	border: 1px solid #ffff00;
 	background-color: #F7F8E0;

--- conflicted
+++ resolved
@@ -4,45 +4,34 @@
 {% cache 3600 display_sound sound_id %}
 {% with sound.0 as sound %}
 <div class="sample_player">
-	<div class="small_player">
-		{% include "sounds/player_medium.html" %}
-	</div>
-<<<<<<< HEAD
-	<div style="position: relative;height: 18px;  width: 90%;">
-	<div style="position: relative; top: 0px; float:left; vertical-align: top;">
-	   <a class="title" href="{% url sound sound.user.username sound.id %}">{{sound.original_filename|truncate_string:20}}</a>
+    <div class="small_player">
+        {% include "sounds/player_medium.html" %}
+    </div>
+    <div style="position: relative;height: 18px;  width: 90%;">
+    <div style="position: relative; top: 0px; float:left; vertical-align: top;">
+       <a class="title" href="{% url sound sound.user.username sound.id %}">{{sound.original_filename|truncate_string:20}}</a>
     </div>
     <div style="position: relative; top: 0px; float:right; vertical-align: top; margin-right: 5px; ">
-=======
-	<div style="position: relative; top: 0px; float:left; vertical-align: top; width=20%;">
-	   <a class="title" href="{% url sound sound.user.username sound.id %}">{{sound.original_filename|truncate_string:20}}</a>
+        <ul class="star-rating">
+            <li class="current-rating" style="width:{{sound.rating_percent}}%;">Currently {{sound.avg_rating|stringformat:"%.1f"}}/5 Stars.</li>
+            <li><a href="{{sound|rating_url:"1"}}" title="pretty bad :-(" class="one-star">1</a></li>
+            <li><a href="{{sound|rating_url:"2"}}" title="quite good" class="two-stars">2</a></li>
+            <li><a href="{{sound|rating_url:"3"}}" title="good :-)" class="three-stars">3</a></li>
+            <li><a href="{{sound|rating_url:"4"}}" title="very good" class="four-stars">4</a></li>
+            <li><a href="{{sound|rating_url:"5"}}" title="amazing :-o" class="five-stars">5</a></li>
+        </ul>
     </div>
-    <div style="position: relative; top: 0px; float:right; vertical-align: top; width=20%;">
->>>>>>> 7fb306b8
-		<ul class="star-rating">
-			<li class="current-rating" style="width:{{sound.rating_percent}}%;">Currently {{sound.avg_rating|stringformat:"%.1f"}}/5 Stars.</li>
-			<li><a href="{{sound|rating_url:"1"}}" title="pretty bad :-(" class="one-star">1</a></li>
-			<li><a href="{{sound|rating_url:"2"}}" title="quite good" class="two-stars">2</a></li>
-			<li><a href="{{sound|rating_url:"3"}}" title="good :-)" class="three-stars">3</a></li>
-			<li><a href="{{sound|rating_url:"4"}}" title="very good" class="four-stars">4</a></li>
-			<li><a href="{{sound|rating_url:"5"}}" title="amazing :-o" class="five-stars">5</a></li>
-		</ul>
-    </div>
-<<<<<<< HEAD
     </div>
     <div style="position: relative;  width: 90%;  margin-right: 5px; ">
-=======
-    <div style="position: relative; width: 100%; vertical-align: bottom; ">
->>>>>>> 7fb306b8
-	   <p class="description">{{sound.description|striptags|safe|truncatewords:30}}</p>
-	</div>
+       <p class="description">{{sound.description|striptags|safe|truncatewords:30}}</p>
+    </div>
 </div>
 
 <div class="sample_information">
-	<a class="user" href="{% url account sound.user.username %}">{{sound.user.username}}</a><br />
-	<span class="date">{{sound.created|date:"F jS, Y"}}</span><br />
-	<span class="download_count">{{sound.num_downloads}} download{{sound.num_downloads|pluralize}}</span><br />
-	<a class="comments" href="{% url sound sound.user.username sound.id %}#comments">{{sound.num_comments}} comment{{sound.num_comments|pluralize}}</a>
+    <a class="user" href="{% url account sound.user.username %}">{{sound.user.username}}</a><br />
+    <span class="date">{{sound.created|date:"F jS, Y"}}</span><br />
+    <span class="download_count">{{sound.num_downloads}} download{{sound.num_downloads|pluralize}}</span><br />
+    <a class="comments" href="{% url sound sound.user.username sound.id %}#comments">{{sound.num_comments}} comment{{sound.num_comments|pluralize}}</a>
 </div>
 {% endwith %}
 {% endcache %}
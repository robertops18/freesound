#
# Freesound is (c) MUSIC TECHNOLOGY GROUP, UNIVERSITAT POMPEU FABRA
#
# Freesound is free software: you can redistribute it and/or modify
# it under the terms of the GNU Affero General Public License as
# published by the Free Software Foundation, either version 3 of the
# License, or (at your option) any later version.
#
# Freesound is distributed in the hope that it will be useful,
# but WITHOUT ANY WARRANTY; without even the implied warranty of
# MERCHANTABILITY or FITNESS FOR A PARTICULAR PURPOSE.  See the
# GNU Affero General Public License for more details.
#
# You should have received a copy of the GNU Affero General Public License
# along with this program.  If not, see <http://www.gnu.org/licenses/>.
#
# Authors:
#     See AUTHORS file.
#

from django.test import TestCase, Client

from django.contrib.auth.models import User
import sounds
import ratings

class RatingsTestCase(TestCase):

    fixtures = ['sounds']

    def setUp(self):
<<<<<<< HEAD
        self.sound = sounds.models.Sound.objects.all()[0]
=======
        self.sound = sounds.models.Sound.objects.get(pk=16)
        self.ct = ContentType.objects.get_for_model(sounds.models.Sound)
>>>>>>> 51c05a5e
        self.user1 = User.objects.create_user("testuser1", email="testuser1@freesound.org", password="testpass")
        self.user2 = User.objects.create_user("testuser2", email="testuser2@freesound.org", password="testpass")

    def test_rating_normal(self):
        """ Add a rating """
        self.assertEqual(self.sound.num_ratings, 0)
        loggedin = self.client.login(username="testuser1", password="testpass")
        self.assertTrue(loggedin)
        # One rating from a different user
        r = ratings.models.Rating.objects.create(sound_id=self.sound.id, user_id=self.user2.id, rating=2)

<<<<<<< HEAD
        resp = self.client.get("/ratings/add/%s/%s/" % (self.sound.id, 3))
=======
        # Test signal updated sound.avg_rating
        self.sound.refresh_from_db()
        self.assertEqual(self.sound.avg_rating, 2.0)
        self.assertEqual(self.sound.num_ratings, 1)

        RATING_VALUE = 3
        resp = self.client.get("/ratings/add/%s/%s/%s/" % (self.ct.id, self.sound.id, RATING_VALUE))
>>>>>>> 51c05a5e
        self.assertEqual(resp.content, "2")

        self.assertEqual(ratings.models.Rating.objects.count(), 2)
        r = ratings.models.Rating.objects.get(sound_id=self.sound.id, user_id=self.user1.id)
        # Ratings in the database are 2x the value from the web call
        self.assertEqual(r.rating, 2*RATING_VALUE)

        # Check that signal updated sound.avg_rating and sound.num_ratings
        self.sound.refresh_from_db()
        self.assertEqual(self.sound.avg_rating, 4.0)
        self.assertEqual(self.sound.num_ratings, 2)

        # Delete one rating and check if signal updated avg_rating and num_ratings
        r.delete()
        self.sound.refresh_from_db()
        self.assertEqual(self.sound.avg_rating, 2.0)
        self.assertEqual(self.sound.num_ratings, 1)

    def test_rating_change(self):
        """ Change your existing rating. """
        loggedin = self.client.login(username="testuser1", password="testpass")
        self.assertTrue(loggedin)

        r = ratings.models.Rating.objects.create(sound_id=self.sound.id, user_id=self.user1.id, rating=4)

        resp = self.client.get("/ratings/add/%s/%s/" % (self.sound.id, 5))
        newr = ratings.models.Rating.objects.first()
        self.assertEqual(ratings.models.Rating.objects.count(), 1)
        # Ratings in the database are 2x the value from the web call
        self.assertEqual(newr.rating, 10)

        # Check that signal updated sound.avg_rating. Number of ratings is still the same
        self.sound.refresh_from_db()
        self.assertEqual(self.sound.avg_rating, 10.0)
        self.assertEqual(self.sound.num_ratings, 1)

    def test_rating_out_of_range(self):
        """ Change rating by a value which is not 1-5. """
        loggedin = self.client.login(username="testuser1", password="testpass")
        self.assertTrue(loggedin)

        resp = self.client.get("/ratings/add/%s/%s/" % (self.sound.id, 0))
        # After doing an invalid rating, there are still none for this sound
        self.assertEqual(resp.content, "0")

    def test_delete_all_ratings(self):
        r = ratings.models.Rating.objects.create(object_id=self.sound.id, content_type=self.ct, user_id=self.user2.id, rating=2)
        self.sound.refresh_from_db()
        self.assertEqual(self.sound.num_ratings, 1)
        r.delete()
        self.sound.refresh_from_db()
        self.assertEqual(self.sound.num_ratings, 0)<|MERGE_RESOLUTION|>--- conflicted
+++ resolved
@@ -24,17 +24,13 @@
 import sounds
 import ratings
 
+
 class RatingsTestCase(TestCase):
 
     fixtures = ['sounds']
 
     def setUp(self):
-<<<<<<< HEAD
-        self.sound = sounds.models.Sound.objects.all()[0]
-=======
         self.sound = sounds.models.Sound.objects.get(pk=16)
-        self.ct = ContentType.objects.get_for_model(sounds.models.Sound)
->>>>>>> 51c05a5e
         self.user1 = User.objects.create_user("testuser1", email="testuser1@freesound.org", password="testpass")
         self.user2 = User.objects.create_user("testuser2", email="testuser2@freesound.org", password="testpass")
 
@@ -46,17 +42,13 @@
         # One rating from a different user
         r = ratings.models.Rating.objects.create(sound_id=self.sound.id, user_id=self.user2.id, rating=2)
 
-<<<<<<< HEAD
-        resp = self.client.get("/ratings/add/%s/%s/" % (self.sound.id, 3))
-=======
         # Test signal updated sound.avg_rating
         self.sound.refresh_from_db()
         self.assertEqual(self.sound.avg_rating, 2.0)
         self.assertEqual(self.sound.num_ratings, 1)
 
         RATING_VALUE = 3
-        resp = self.client.get("/ratings/add/%s/%s/%s/" % (self.ct.id, self.sound.id, RATING_VALUE))
->>>>>>> 51c05a5e
+        resp = self.client.get("/ratings/add/%s/%s/" % (self.sound.id, RATING_VALUE))
         self.assertEqual(resp.content, "2")
 
         self.assertEqual(ratings.models.Rating.objects.count(), 2)
@@ -103,7 +95,7 @@
         self.assertEqual(resp.content, "0")
 
     def test_delete_all_ratings(self):
-        r = ratings.models.Rating.objects.create(object_id=self.sound.id, content_type=self.ct, user_id=self.user2.id, rating=2)
+        r = ratings.models.Rating.objects.create(sound=self.sound, user_id=self.user2.id, rating=2)
         self.sound.refresh_from_db()
         self.assertEqual(self.sound.num_ratings, 1)
         r.delete()

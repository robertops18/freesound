#
# Freesound is (c) MUSIC TECHNOLOGY GROUP, UNIVERSITAT POMPEU FABRA
#
# Freesound is free software: you can redistribute it and/or modify
# it under the terms of the GNU Affero General Public License as
# published by the Free Software Foundation, either version 3 of the
# License, or (at your option) any later version.
#
# Freesound is distributed in the hope that it will be useful,
# but WITHOUT ANY WARRANTY; without even the implied warranty of
# MERCHANTABILITY or FITNESS FOR A PARTICULAR PURPOSE.  See the
# GNU Affero General Public License for more details.
#
# You should have received a copy of the GNU Affero General Public License
# along with this program.  If not, see <http://www.gnu.org/licenses/>.
#
# Authors:
#     See AUTHORS file.
#

from django.shortcuts import render, get_object_or_404, redirect
from django.contrib.auth.decorators import login_required, permission_required, user_passes_test
from django.contrib.auth.models import User, Group
from django.core.urlresolvers import reverse
from models import Ticket, Queue, TicketComment
from forms import *
from tickets import *
from django.db import connection, transaction
from django.contrib import messages
from sounds.models import Sound
import datetime
from utils.cache import invalidate_template_cache
from utils.pagination import paginate
from utils.functional import combine_dicts
from django.core.management import call_command
from threading import Thread
from django.conf import settings
import gearman


def _get_contact_form(request, use_post=True):
    return _get_anon_or_user_form(request, AnonymousContactForm, UserContactForm, use_post)


def _get_tc_form(request, use_post=True):
    return _get_anon_or_user_form(request, AnonymousMessageForm, UserMessageForm, use_post)


def _get_anon_or_user_form(request, anonymous_form, user_form, use_post=True):
    if _can_view_mod_msg(request) and anonymous_form != AnonymousContactForm:
        user_form = ModeratorMessageForm
    if len(request.POST.keys()) > 0 and use_post:
        if request.user.is_authenticated():
            return user_form(request.POST)
        else:
            return anonymous_form(request, request.POST)
    else:
        return user_form() if request.user.is_authenticated() else anonymous_form(request)


def _can_view_mod_msg(request):
    return request.user.is_authenticated() \
            and (request.user.is_superuser or request.user.is_staff \
                 or Group.objects.get(name='moderators') in request.user.groups.all())


# TODO: copied from sound_edit view,
def is_selected(request, prefix):
    for name in request.POST.keys():
        if name.startswith(prefix):
            return True
    return False


def invalidate_all_moderators_header_cache():
    mods = Group.objects.get(name='moderators').user_set.all()
    for mod in mods:
        invalidate_template_cache("user_header", mod.id)


def ticket(request, ticket_key):
    can_view_moderator_only_messages = _can_view_mod_msg(request)
    clean_status_forms = True
    clean_comment_form = True
    ticket = get_object_or_404(Ticket, key=ticket_key)
    if ticket.content:
        # Becuase it can happen that some tickets have linked content which has dissapeared or on deletion time the ticket
        # has not been propertly updated, we need to check whether the sound that is linked does in fact exist. If it does
        # not, we set the linked content to None and the status of the ticket to closed as should have been set at sound
        # deletion time.
        sound_id = ticket.content.object_id
        try:
            Sound.objects.get(id=sound_id)
        except Sound.DoesNotExist:
            ticket.content = None
            ticket.status = TICKET_STATUS_CLOSED
            ticket.save()

    if request.method == 'POST':

        invalidate_template_cache("user_header", ticket.sender.id)
        invalidate_all_moderators_header_cache()

        # Left ticket message
        if is_selected(request, 'recaptcha') or (request.user.is_authenticated() and is_selected(request, 'message')):
            tc_form = _get_tc_form(request)
            if tc_form.is_valid():
                tc = TicketComment()
                tc.text = tc_form.cleaned_data['message']
                tc.moderator_only = tc_form.cleaned_data.get('moderator_only', False)
                if tc.text:
                    if request.user.is_authenticated():
                        tc.sender = request.user
                    tc.ticket = ticket
                    tc.save()
                    if not request.user.is_authenticated():
                        email_to = Ticket.MODERATOR_ONLY
                    elif request.user == ticket.sender:
                        email_to = Ticket.MODERATOR_ONLY
                    else:
                        email_to = Ticket.USER_ONLY
                    ticket.send_notification_emails(ticket.NOTIFICATION_UPDATED,
                                                    email_to)
            else:
                clean_comment_form = False
        # update sound ticket
        elif is_selected(request, 'tm') or is_selected(request, 'ss'):
            ticket_form = TicketModerationForm(request.POST, prefix="tm")
            sound_form = SoundStateForm(request.POST, prefix="ss")
            if ticket_form.is_valid() and sound_form.is_valid():
                clean_status_forms = True
                clean_comment_form = True
                sound_state = sound_form.cleaned_data.get('state')
                # Sound should be deleted
                if sound_state == 'DE':
                    if ticket.content:
                        ticket.content.content_object.delete()
                        ticket.content.delete()
                        ticket.content = None
                    ticket.status = TICKET_STATUS_CLOSED
                    tc = TicketComment(sender=request.user,
                                       text="Moderator %s deleted the sound and closed the ticket" % request.user,
                                       ticket=ticket,
                                       moderator_only=False)
                    tc.save()
                    ticket.send_notification_emails(ticket.NOTIFICATION_DELETED,
                                                    ticket.USER_ONLY)
                # Set another sound state that's not delete
                else:
                    if ticket.content:
                        ticket.content.content_object.moderation_state = sound_state
                        # Mark the index as dirty so it'll be indexed in Solr
                        if sound_state == "OK":
                            ticket.content.content_object.mark_index_dirty()
                        ticket.content.content_object.save()
                    ticket.status = ticket_form.cleaned_data.get('status')
                    tc = TicketComment(sender=request.user,
                                       text="Moderator %s set the sound to %s and the ticket to %s." %
                                            (request.user,
                                             'pending' if sound_state == 'PE' else sound_state,
                                             ticket.status),
                                       ticket=ticket,
                                       moderator_only=False)
                    tc.save()
                    ticket.send_notification_emails(ticket.NOTIFICATION_UPDATED,
                                                    ticket.USER_ONLY)
                ticket.save()

    if clean_status_forms:
        ticket_form = TicketModerationForm(initial={'status': ticket.status}, prefix="tm")
        state = ticket.content.content_object.moderation_state if ticket.content else 'DE'
        sound_form = SoundStateForm(initial={'state': state}, prefix="ss")
    if clean_comment_form:
        tc_form = _get_tc_form(request, False)

    tvars = {"ticket": ticket,
             "tc_form": tc_form,
             "ticket_form": ticket_form,
             "sound_form": sound_form,
             "can_view_moderator_only_messages": can_view_moderator_only_messages}
    return render(request, 'tickets/ticket.html', tvars)


@login_required
def sound_ticket_messages(request, ticket_key):
    can_view_moderator_only_messages = _can_view_mod_msg(request)
    ticket = get_object_or_404(Ticket, key=ticket_key)
    tvars = {"can_view_moderator_only_messages": can_view_moderator_only_messages,
             "ticket": ticket}
    return render(request, 'tickets/message_list.html', tvars)


# In the next 2 functions we return a queryset os the evaluation is lazy.
# N.B. these functions are used in the home page as well.
def new_sound_tickets_count():
    return len(list(Ticket.objects.raw("""
        SELECT
        ticket.id
        FROM
        tickets_ticket AS ticket,
        sounds_sound AS sound,
        tickets_linkedcontent AS content
        WHERE
            ticket.content_id = content.id
        AND ticket.assignee_id is NULL
        AND content.object_id = sound.id
        AND sound.moderation_state = 'PE'
        AND sound.processing_state = 'OK'
        AND ticket.status = %s
        """, [TICKET_STATUS_NEW])))


def new_support_tickets_count():
    return Ticket.objects.filter(assignee=None,
                                 source=TICKET_SOURCE_CONTACT_FORM).count()


@permission_required('tickets.can_moderate')
def tickets_home(request):
    sounds_in_moderators_queue_count = _get_sounds_in_moderators_queue_count(request.user)

    new_upload_count = new_sound_tickets_count()
    tardy_moderator_sounds_count = len(list(_get_tardy_moderator_tickets()))
    tardy_user_sounds_count = len(list(_get_tardy_user_tickets()))
    sounds_queued_count = Sound.objects.filter(processing_ongoing_state='QU').count()
    sounds_pending_count = Sound.objects.filter(processing_state='PE').count()
    sounds_processing_count = Sound.objects.filter(processing_ongoing_state='PR').count()
    sounds_failed_count = Sound.objects.filter(processing_state='FA').count()

    # Get gearman status
    try:
        gm_admin_client = gearman.GearmanAdminClient(settings.GEARMAN_JOB_SERVERS)
        gearman_status = gm_admin_client.get_status()
    except gearman.errors.ServerUnavailable:
        gearman_status = list()

    tvars = {"new_upload_count": new_upload_count,
             "tardy_moderator_sounds_count": tardy_moderator_sounds_count,
             "tardy_user_sounds_count": tardy_user_sounds_count,
             "sounds_queued_count": sounds_queued_count,
             "sounds_pending_count": sounds_pending_count,
             "sounds_processing_count": sounds_processing_count,
             "sounds_failed_count": sounds_failed_count,
             "gearman_status": gearman_status,
             "sounds_in_moderators_queue_count": sounds_in_moderators_queue_count}

    return render(request, 'tickets/tickets_home.html', tvars)


def _get_new_uploaders_by_ticket():
    cursor = connection.cursor()
    cursor.execute("""
SELECT
    tickets_ticket.sender_id, count(*)
FROM
    tickets_ticket, tickets_linkedcontent, sounds_sound
WHERE
    tickets_ticket.source = 'new sound'
    AND sounds_sound.processing_state = 'OK'
    AND sounds_sound.moderation_state = 'PE'
    AND tickets_linkedcontent.object_id = sounds_sound.id
    AND tickets_ticket.content_id = tickets_linkedcontent.id
    AND tickets_ticket.assignee_id is NULL
    AND tickets_ticket.status = %s
GROUP BY sender_id""", [TICKET_STATUS_NEW])
    user_ids_plus_new_count = dict(cursor.fetchall())
    user_objects = User.objects.filter(id__in=user_ids_plus_new_count.keys())

    users_aux = []
    for user in user_objects:
        # Pick the oldest non moderated ticket of each user and compute how many seconds it has been in the queue
        user_new_tickets = Ticket.objects.filter(sender__id=user.id,
                                                 status=TICKET_STATUS_NEW,
                                                 content__isnull=False).order_by("created")
        if user_new_tickets:
            oldest_new_ticket_created = user_new_tickets[0].created
        else:
            oldest_new_ticket_created = datetime.datetime.now()

        for ticket in user_new_tickets:
            if ticket.content.content_object:
                content_object = ticket.content.content_object
                if content_object.processing_state == 'OK' and content_object.moderation_state == 'PE':
                    oldest_new_ticket_created = ticket.created

        days_in_queue = (datetime.datetime.now() - oldest_new_ticket_created).days
        users_aux.append({'user': user, 'days_in_queue': days_in_queue, 'new_sounds': user_ids_plus_new_count[user.id]})

    # Sort users according to their oldest ticket (older = first)
    users_aux.sort(key=lambda item: item['days_in_queue'], reverse=True)
    new_sounds_users = []
    for user in users_aux:
        new_sounds_users.append((user['user'],user['new_sounds'], user['days_in_queue']))

    return new_sounds_users


def _get_unsure_sound_tickets():
    """Query to get tickets that were returned to the queue by moderators that
    didn't know what to do with the sound."""
    return Ticket.objects.filter(source=TICKET_SOURCE_NEW_SOUND,
                                 assignee=None,
                                 status=TICKET_STATUS_ACCEPTED)


def _get_tardy_moderator_tickets(limit=None):
    """Get tickets for moderators that haven't responded in the last day"""
    query = """
        SELECT
        distinct(ticket.id),
        ticket.modified as modified
        FROM
        tickets_ticketcomment AS comment,
        tickets_ticket AS ticket
        WHERE comment.id in (   SELECT MAX(id)
                                FROM tickets_ticketcomment
                                GROUP BY ticket_id    )
        AND ticket.assignee_id is Not Null
        AND comment.ticket_id = ticket.id
        AND (comment.sender_id = ticket.sender_id OR comment.sender_id IS NULL)
        AND now() - modified > INTERVAL '24 hours'
        AND ticket.status != %s
        """
    if limit:
        query += " LIMIT %s" % (limit, )
    return Ticket.objects.raw(query, [TICKET_STATUS_CLOSED])


def _get_tardy_user_tickets(limit=None):
    """Get tickets for users that haven't responded in the last 2 days"""
    query = """
        SELECT
        distinct(ticket.id)
        FROM
        tickets_ticketcomment AS comment,
        tickets_ticket AS ticket
        WHERE comment.id in (   SELECT MAX(id)
                                FROM tickets_ticketcomment
                                GROUP BY ticket_id    )
        AND ticket.assignee_id is Not Null
        AND ticket.status != '%s'
        AND comment.ticket_id = ticket.id
        AND comment.sender_id != ticket.sender_id
        AND now() - comment.created > INTERVAL '2 days'
    """
    if limit:
        query += " LIMIT %s" % (limit, )
    return Ticket.objects.raw(query, [TICKET_STATUS_CLOSED])


def _get_sounds_in_moderators_queue_count(user):
    return Ticket.objects.select_related() \
        .filter(assignee=user.id) \
        .exclude(status='closed') \
        .exclude(content=None) \
        .order_by('status', '-created').count()


@permission_required('tickets.can_moderate')
def moderation_home(request):
    sounds_in_moderators_queue_count = _get_sounds_in_moderators_queue_count(request.user)

    new_sounds_users = _get_new_uploaders_by_ticket()
    unsure_tickets = list(_get_unsure_sound_tickets())  # TODO: shouldn't appear
    tardy_moderator_tickets = list(_get_tardy_moderator_tickets(5))
    tardy_user_tickets = list(_get_tardy_user_tickets(5))
    tardy_moderator_tickets_count = len(list(_get_tardy_moderator_tickets()))
    tardy_user_tickets_count = len(list(_get_tardy_user_tickets()))

    tvars = {"new_sounds_users": new_sounds_users,
             "unsure_tickets": unsure_tickets,
             "tardy_moderator_tickets": tardy_moderator_tickets,
             "tardy_user_tickets": tardy_user_tickets,
             "tardy_moderator_tickets_count": tardy_moderator_tickets_count,
             "tardy_user_tickets_count": tardy_user_tickets_count,
             "sounds_in_moderators_queue_count": sounds_in_moderators_queue_count}

    return render(request, 'tickets/moderation_home.html', tvars)


@permission_required('tickets.can_moderate')
def moderation_tardy_users_sounds(request):
    sounds_in_moderators_queue_count = _get_sounds_in_moderators_queue_count(request.user)
    tardy_user_tickets = list(_get_tardy_user_tickets())
    paginated = paginate(request, tardy_user_tickets, 10)

    tvars = {"sounds_in_moderators_queue_count": sounds_in_moderators_queue_count,
             "tardy_user_tickets": tardy_user_tickets}
    tvars.update(paginated)

    return render(request, 'tickets/moderation_tardy_users.html', tvars)


@permission_required('tickets.can_moderate')
def moderation_tardy_moderators_sounds(request):
    sounds_in_moderators_queue_count = _get_sounds_in_moderators_queue_count(request.user)
    tardy_moderators_tickets = list(_get_tardy_moderator_tickets())
    paginated = paginate(request, tardy_moderators_tickets, 10)

    tvars = {"sounds_in_moderators_queue_count": sounds_in_moderators_queue_count,
             "tardy_moderators_tickets": tardy_moderators_tickets}
    tvars.update(paginated)

    return render(request, 'tickets/moderation_tardy_moderators.html', tvars)


@permission_required('tickets.can_moderate')
def moderation_assign_user(request, user_id):
    sender = User.objects.get(id=user_id)
    cursor = connection.cursor()
    cursor.execute("""
        UPDATE
            tickets_ticket
        SET
            assignee_id = %s,
            status = %s,
            modified = now()
        FROM
            sounds_sound,
            tickets_linkedcontent
        WHERE
            tickets_ticket.source = 'new sound'
        AND sounds_sound.processing_state = 'OK'
        AND sounds_sound.moderation_state = 'PE'
        AND tickets_linkedcontent.object_id = sounds_sound.id
        AND tickets_ticket.content_id = tickets_linkedcontent.id
        AND tickets_ticket.assignee_id is NULL
        AND tickets_ticket.status = %s
        AND sounds_sound.user_id = %s""",
            [request.user.id, TICKET_STATUS_ACCEPTED, TICKET_STATUS_NEW, sender.id])
    transaction.commit_unless_managed()
    msg = 'You have been assigned all new sounds from %s.' % sender.username
    messages.add_message(request, messages.INFO, msg)
    invalidate_all_moderators_header_cache()

    return redirect("tickets-moderation-home")


# TODO: ongoing work
@permission_required('tickets.can_moderate')
def moderation_assign_single_ticket(request, user_id, ticket_id):
    # REASSIGN SINGLE TICKET
    ticket = Ticket.objects.get(id=ticket_id)
    ticket.assignee = User.objects.get(id=request.user.id)

    # update modified date, so it doesn't appear in tardy moderator's sounds
    ticket.modified = datetime.datetime.now()
    ticket.save()
    invalidate_all_moderators_header_cache()
    
    msg = 'You have been assigned ticket "%s".' % ticket.title
    messages.add_message(request, messages.INFO, msg)

    next = request.GET.get("next", None)
    p = request.GET.get("p", 1)

    if next:
        if next == "tardy_users":
            return redirect("tickets-moderation-tardy-users")
        elif next == "tardy_moderators":
            return redirect(reverse("tickets-moderation-tardy-moderators")+"?page=%s" % p)
        else:
            return redirect(reverse("tickets-moderation-home")+"?page=%s" % p)
    else:
        return redirect("tickets-moderation-home")


@permission_required('tickets.can_moderate')
def moderation_assigned(request, user_id):
    
    can_view_moderator_only_messages = _can_view_mod_msg(request)
    clear_forms = True
    if request.method == 'POST':
        mod_sound_form = SoundModerationForm(request.POST)
        msg_form = ModerationMessageForm(request.POST)

        if mod_sound_form.is_valid() and msg_form.is_valid():

            ticket = Ticket.objects.get(id=mod_sound_form.cleaned_data.get("ticket", False))
            invalidate_template_cache("user_header", ticket.sender.id)
            invalidate_all_moderators_header_cache()
            action = mod_sound_form.cleaned_data.get("action")
            msg = msg_form.cleaned_data.get("message", False)
            moderator_only = msg_form.cleaned_data.get("moderator_only", False)

            if msg:
                tc = TicketComment(sender=ticket.assignee,
                                   text=msg,
                                   ticket=ticket,
                                   moderator_only=moderator_only)
                tc.save()

            if action == "Approve":
                ticket.status = TICKET_STATUS_CLOSED
                ticket.content.content_object.change_moderation_state("OK")  # change_moderation_state does the saving
                ticket.save()
                ticket.content.content_object.mark_index_dirty()
                if msg:
                    ticket.send_notification_emails(Ticket.NOTIFICATION_APPROVED_BUT,
                                                    Ticket.USER_ONLY)
                else:
                    ticket.send_notification_emails(Ticket.NOTIFICATION_APPROVED,
                                                    Ticket.USER_ONLY)
            elif action == "Defer":
                ticket.status = TICKET_STATUS_DEFERRED
                ticket.save()
                # only send a notification if a message was added
                if msg:
                    ticket.send_notification_emails(Ticket.NOTIFICATION_QUESTION,
                                                    Ticket.USER_ONLY)
            elif action == "Return":
                ticket.assignee = None
                ticket.status = TICKET_STATUS_NEW
                # no notification here
                ticket.save()
            elif action == "Delete":
                ticket.send_notification_emails(Ticket.NOTIFICATION_DELETED,
                                                Ticket.USER_ONLY)
                # to prevent a crash if the form is resubmitted
                if ticket.content:
                    ticket.content.content_object.delete()
                    ticket.content.delete()
                    ticket.content = None
                ticket.status = TICKET_STATUS_CLOSED
                ticket.save()
            elif action == "Whitelist":

                th = Thread(target=call_command, args=('whitelist_user', ticket.id,))
                th.start()
                ticket.send_notification_emails(Ticket.NOTIFICATION_WHITELISTED,
                                                Ticket.USER_ONLY)

                messages.add_message(request, messages.INFO,
                                     """User %s has been whitelisted but some of their tickets might
                                     still appear on this list for some time. Please reload the page in a few
                                     seconds to see the updated list of pending tickets""" % ticket.sender.username)

        else:
            clear_forms = False
    if clear_forms:
        mod_sound_form = SoundModerationForm(initial={'action': 'Approve'})
        msg_form = ModerationMessageForm()

    qs = Ticket.objects.select_related() \
                       .filter(assignee=user_id) \
                       .exclude(status=TICKET_STATUS_CLOSED) \
                       .exclude(content=None) \
                       .order_by('status', '-created')
<<<<<<< HEAD
    pagination_response = paginate(request, qs, settings.MAX_TICKETS_IN_MODERATION_ASSIGNED_PAGE)
    pagination_response['page'].object_list = list(pagination_response['page'].object_list)
    for ticket in pagination_response['page'].object_list:
=======
    paginaion_response = paginate(request, qs, settings.MAX_TICKETS_IN_MODERATION_ASSIGNED_PAGE)
    paginaion_response['page'].object_list = list(paginaion_response['page'].object_list)

    # Becuase it can happen that some tickets have linked content which has dissapeared or on deletion time the ticket
    # has not been propertly updated, we need to check whether the sound that is linked does in fact exist. If it does
    # not, we set the linked content to None and the status of the ticket to closed as should have been set at sound
    # deletion time.
    for ticket in paginaion_response['page'].object_list:
>>>>>>> abda2cc8
        sound_id = ticket.content.object_id
        try:
            Sound.objects.get(id=sound_id)
        except Sound.DoesNotExist:
<<<<<<< HEAD
            pagination_response['page'].object_list.remove(ticket)
            try:
                # Try to delete ticket so error does not happen again
                ticket.delete()
            except:
                pass
=======
            paginaion_response['page'].object_list.remove(ticket)
            ticket.content = None
            ticket.status = TICKET_STATUS_CLOSED
            ticket.save()
>>>>>>> abda2cc8

    moderator_tickets_count = qs.count()
    moderation_texts = MODERATION_TEXTS
    show_pagination = moderator_tickets_count > settings.MAX_TICKETS_IN_MODERATION_ASSIGNED_PAGE

    tvars = locals()
    tvars.update(pagination_response)

    return render(request, 'tickets/moderation_assigned.html', tvars)


@permission_required('tickets.can_moderate')
def user_annotations(request, user_id):
    user = get_object_or_404(User, id=user_id)
    num_sounds_ok = Sound.objects.filter(user=user, moderation_state="OK").count()
    num_sounds_pending = Sound.objects.filter(user=user).exclude(moderation_state="OK").count()
    if request.method == 'POST':
        form = UserAnnotationForm(request.POST)
        if form.is_valid():
            ua = UserAnnotation(sender=request.user,
                                user=user,
                                text=form.cleaned_data['text'])
            ua.save()
    else:
        form = UserAnnotationForm()
    annotations = UserAnnotation.objects.filter(user=user)

    tvars = {"user": user,
             "num_sounds_ok": num_sounds_ok,
             "num_sounds_pending": num_sounds_pending,
             "form": form,
             "annotations": annotations}

    return render(request, 'tickets/user_annotations.html', tvars)


def get_pending_sounds(user):
    ret = []
    # getting all user tickets that last that have not been closed
    user_tickets = Ticket.objects.filter(sender=user).exclude(status=TICKET_STATUS_CLOSED)

    for user_ticket in user_tickets:
        try:
            sound_id = user_ticket.content.object_id
            sound_obj = Sound.objects.get(id=sound_id, processing_state='OK', moderation_state='PE')
            ret.append( (user_ticket, sound_obj) )
        except:
            pass

    return ret


def get_num_pending_sounds(user):
    # Get non closed tickets with linked content objects referring to sounds that have not been deleted
    tickets = Ticket.objects.raw("""
                SELECT ticket.id
                  FROM tickets_ticket AS ticket
             LEFT JOIN tickets_linkedcontent AS content ON content.id = ticket.content_id
             LEFT JOIN sounds_sound AS sound ON sound.id=content.object_id
                 WHERE (ticket.sender_id = %s
                   AND NOT (ticket.status = 'closed' ))
                   AND sound.id IS NOT NULL
                   AND sound.moderation_state = 'PE'
                   AND sound.processing_state = 'OK'
    """, [user.id])
    return len(list(tickets))


@permission_required('tickets.can_moderate')
def pending_tickets_per_user(request, username):

    user = get_object_or_404(User, username=username)
    tickets_sounds = get_pending_sounds(user)
    pendings = []
    for ticket, sound in tickets_sounds:
        last_comments = ticket.get_n_last_non_moderator_only_comments(3)
        pendings.append( (ticket, sound, last_comments) )

    show_pagination = len(pendings) > settings.SOUNDS_PENDING_MODERATION_PER_PAGE

    n_unprocessed_sounds = Sound.objects.select_related().filter(user=user).exclude(processing_state="OK").count()
    if n_unprocessed_sounds:
        messages.add_message(request, messages.WARNING,
                             """%i of %s's recently uploaded sounds are still in processing
                             phase and therefore are not yet ready for moderation. These
                             sounds won't appear in this list until they are successfully
                             processed.""" % (n_unprocessed_sounds, user.username))

    moderators_version = True

    paginated = paginate(request, pendings, settings.SOUNDS_PENDING_MODERATION_PER_PAGE)
    tvars = {"show_pagination": show_pagination,
             "moderators_version": moderators_version,
             "user": user}
    tvars.update(paginated)

    return render(request, 'accounts/pending.html', tvars)


@login_required
@user_passes_test(lambda u: u.is_staff, login_url='/')
def process_sounds(request, processing_status):

    sounds_to_process = None
    if processing_status == "FA":
        sounds_to_process = Sound.objects.filter(processing_state='FA')
    elif processing_status == "PE":
        sounds_to_process = Sound.objects.filter(processing_state='PE')

    # Remove sounds from the list that are already in the queue or are being processed right now
    if sounds_to_process:
        sounds_to_process = sounds_to_process.exclude(processing_ongoing_state='PR')\
            .exclude(processing_ongoing_state='QU')
        for sound in sounds_to_process:
            sound.process()

    return redirect("tickets-home")<|MERGE_RESOLUTION|>--- conflicted
+++ resolved
@@ -546,37 +546,21 @@
                        .exclude(status=TICKET_STATUS_CLOSED) \
                        .exclude(content=None) \
                        .order_by('status', '-created')
-<<<<<<< HEAD
     pagination_response = paginate(request, qs, settings.MAX_TICKETS_IN_MODERATION_ASSIGNED_PAGE)
     pagination_response['page'].object_list = list(pagination_response['page'].object_list)
-    for ticket in pagination_response['page'].object_list:
-=======
-    paginaion_response = paginate(request, qs, settings.MAX_TICKETS_IN_MODERATION_ASSIGNED_PAGE)
-    paginaion_response['page'].object_list = list(paginaion_response['page'].object_list)
-
-    # Becuase it can happen that some tickets have linked content which has dissapeared or on deletion time the ticket
-    # has not been propertly updated, we need to check whether the sound that is linked does in fact exist. If it does
+    # Because some tickets can have linked content which has disappeared or on deletion time the ticket
+    # has not been properly updated, we need to check whether the sound that is linked does in fact exist. If it does
     # not, we set the linked content to None and the status of the ticket to closed as should have been set at sound
     # deletion time.
-    for ticket in paginaion_response['page'].object_list:
->>>>>>> abda2cc8
+    for ticket in pagination_response['page'].object_list:
         sound_id = ticket.content.object_id
         try:
             Sound.objects.get(id=sound_id)
         except Sound.DoesNotExist:
-<<<<<<< HEAD
             pagination_response['page'].object_list.remove(ticket)
-            try:
-                # Try to delete ticket so error does not happen again
-                ticket.delete()
-            except:
-                pass
-=======
-            paginaion_response['page'].object_list.remove(ticket)
             ticket.content = None
             ticket.status = TICKET_STATUS_CLOSED
             ticket.save()
->>>>>>> abda2cc8
 
     moderator_tickets_count = qs.count()
     moderation_texts = MODERATION_TEXTS

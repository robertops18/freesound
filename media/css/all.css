--- conflicted
+++ resolved
@@ -2239,7 +2239,7 @@
 }
 
 #unprocessed_sounds {
-	font-size: 10px;
+    font-size: 10px;
 }
 
 #unprocessed_sounds li {
@@ -2247,31 +2247,31 @@
 }
 
 #unprocessed_sounds .failed{
-	color: red;
-	font-weight: bold;
+    color: red;
+    font-weight: bold;
 }
 
 #unprocessed_sounds .processing{
-	color: green;
-	font-weight: bold;
+    color: green;
+    font-weight: bold;
 }
 
 #unprocessed_sounds .pending{
-	color: orange;
-	font-weight: bold;
+    color: orange;
+    font-weight: bold;
 }
 
 #unprocessed_sounds .queued{
-	color: orange;
-	font-weight: bold;
+    color: orange;
+    font-weight: bold;
 }
 
 #unprocessed_sounds .filename{
-	font-weight: bold;
+    font-weight: bold;
 }
 
 #unprocessed_sounds .date{
-	color: gray;
+    color: gray;
 }
 
 /* People page
@@ -2884,11 +2884,11 @@
 }
 
 .forum_search_result {
-	margin-bottom: 20px;
-}
-	
+    margin-bottom: 20px;
+}
+
 .advanced_forum_search_options{
-	font-size:10px;
+    font-size:10px;
     line-height:30px;
 }
 
@@ -2900,8 +2900,8 @@
 
 
 .forum_search_button {
-	background: url(../images/search_in_forum.png);
-	width: 160px;
+    background: url(../images/search_in_forum.png);
+    width: 160px;
     height: 31px;
     display: block;
     text-indent: -9999px;
@@ -2911,7 +2911,7 @@
 }
 
 .ui-datepicker{
-	font-size:10px;
+    font-size:10px;
 }
 
 /* Wiki pages
@@ -2935,12 +2935,11 @@
     margin-right: 8px;
 }
 
-<<<<<<< HEAD
 #moderation_guide img {
     margin: 20px 0 10px 50px;
     padding: 1px;
     border: 1px solid #ccc;
-=======
+}
 
 /*
  * jQuery UI Datepicker 1.8.14
@@ -2963,7 +2962,7 @@
 .ui-datepicker .ui-datepicker-title { margin: 0 2.3em; line-height: 1.8em; text-align: center; }
 .ui-datepicker .ui-datepicker-title select { font-size:1em; margin:1px 0;}
 .ui-datepicker select.ui-datepicker-month-year {width: 100%;}
-.ui-datepicker select.ui-datepicker-month, 
+.ui-datepicker select.ui-datepicker-month,
 .ui-datepicker select.ui-datepicker-year { width: 49%;}
 .ui-datepicker table {width: 100%; font-size: .9em; border-collapse: collapse; margin:0 0 .4em; }
 .ui-datepicker th { padding: .7em .3em; text-align: center; font-weight: bold; border: 1; font-size:10px; }
@@ -3009,5 +3008,4 @@
     left: -4px; /*must have*/
     width: 200px; /*must have*/
     height: 200px; /*must have*/
->>>>>>> 5bd55afd
 }
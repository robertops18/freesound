#
# Freesound is (c) MUSIC TECHNOLOGY GROUP, UNIVERSITAT POMPEU FABRA
#
# Freesound is free software: you can redistribute it and/or modify
# it under the terms of the GNU Affero General Public License as
# published by the Free Software Foundation, either version 3 of the
# License, or (at your option) any later version.
#
# Freesound is distributed in the hope that it will be useful,
# but WITHOUT ANY WARRANTY; without even the implied warranty of
# MERCHANTABILITY or FITNESS FOR A PARTICULAR PURPOSE.  See the
# GNU Affero General Public License for more details.
#
# You should have received a copy of the GNU Affero General Public License
# along with this program.  If not, see <http://www.gnu.org/licenses/>.
#
# Authors:
#     See AUTHORS file.
#

from django.conf import settings
from django.contrib import messages
from django.contrib.auth.decorators import login_required
from django.contrib.auth.models import User, Group
from django.contrib.contenttypes.models import ContentType
from django.core.cache import cache
from django.core.urlresolvers import reverse
from django.db import connection
from django.db.models import Q
from django.http import HttpResponseRedirect, Http404,\
    HttpResponsePermanentRedirect, JsonResponse
from django.shortcuts import render, get_object_or_404, render, redirect
from django.template import RequestContext
from django.http import HttpResponse
from accounts.models import Profile
from comments.forms import CommentForm
from comments.models import Comment
from forum.models import Thread
from freesound.freesound_exceptions import PermissionDenied
from geotags.models import GeoTag
from networkx import nx
from sounds.forms import *
from sounds.management.commands.create_remix_groups import _create_nodes, _create_and_save_remixgroup
from sounds.models import Sound, Pack, License, Download, RemixGroup, DeletedSound
from sounds.templatetags import display_sound
from tickets import TICKET_STATUS_CLOSED
from tickets.models import Ticket, TicketComment
from utils.downloads import download_sounds, should_suggest_donation
from utils.encryption import encrypt, decrypt
from utils.functional import combine_dicts
from utils.mail import send_mail_template
from utils.nginxsendfile import sendfile
from utils.pagination import paginate
from utils.similarity_utilities import get_similar_sounds
from utils.text import remove_control_chars
from follow import follow_utils
from operator import itemgetter
import gearman
import datetime
import time
import logging
import json
import os


logger = logging.getLogger('web')


def get_random_sound():
    """
    Returns random id of sound (int)
    """
    cache_key = "random_sound"
    random_sound = cache.get(cache_key)
    if not random_sound:
        random_sound = Sound.objects.random()
        cache.set(cache_key, random_sound, 60*60*24)
        gm_client = gearman.GearmanClient(settings.GEARMAN_JOB_SERVERS)
        gm_client.submit_job("email_random_sound", str(random_sound),
                wait_until_complete=False, background=True)
    return random_sound


def get_random_uploader():
    """
    Returns random User object (among users that have uploaded at least one sound)
    """
    cache_key = "random_uploader"
    random_uploader = cache.get(cache_key)
    if not random_uploader:
        random_uploader = Profile.objects.random_uploader()
        cache.set(cache_key, random_uploader, 60*60*24)
    return random_uploader


def sounds(request):
    n_weeks_back = 1
    latest_sounds = Sound.objects.latest_additions(5, '2 days')
    latest_sound_objects = Sound.objects.ordered_ids([latest_sound['sound_id'] for latest_sound in latest_sounds])
    latest_sounds = [(latest_sound, latest_sound_objects[index],) for index, latest_sound in enumerate(latest_sounds)]
    latest_packs = Pack.objects.select_related().filter(num_sounds__gt=0).exclude(is_deleted=True).order_by("-last_updated")[0:20]
    last_week = datetime.datetime.now()-datetime.timedelta(weeks=n_weeks_back)
    popular_sound_ids = [snd.id for snd in Sound.objects.filter(\
            Q(moderation_date__gte=last_week) | Q(created__gte=last_week)).order_by("-num_downloads")[0:5]]
    popular_sounds = Sound.objects.ordered_ids(popular_sound_ids)
    popular_packs = Pack.objects.filter(created__gte=last_week).exclude(is_deleted=True).order_by("-num_downloads")[0:5]
    random_sound = Sound.objects.bulk_query_id([get_random_sound()])[0]
    tvars = {
        'latest_sounds': latest_sounds,
        'latest_packs': latest_packs,
        'popular_sounds': popular_sounds,
        'popular_packs': popular_packs,
        'random_sound': random_sound
    }
    return render(request, 'sounds/sounds.html', tvars)


def remixed(request):
    qs = RemixGroup.objects.all().order_by('-group_size')
    tvars = dict()
    tvars.update(paginate(request, qs, settings.SOUND_COMMENTS_PER_PAGE))
    return render(request, 'sounds/remixed.html', tvars)


def random(request):
    sound_id = Sound.objects.random()
    if sound_id is None:
        raise Http404
    sound_obj = Sound.objects.get(pk=sound_id)
    return HttpResponseRedirect(reverse("sound", args=[sound_obj.user.username,sound_id])+"?random_browsing=true")


def packs(request):
    order = request.GET.get("order", "name")
    if order not in ["name", "-last_updated", "-created", "-num_sounds", "-num_downloads"]:
        order = "name"
    qs = Pack.objects.select_related() \
                     .filter(num_sounds__gt=0) \
                     .exclude(is_deleted=True) \
                     .order_by(order)
    tvars = {'order': order}
    tvars.update(paginate(request, qs, settings.PACKS_PER_PAGE, cache_count=True))
    return render(request, 'sounds/browse_packs.html', tvars)


def get_current_thread_ids():
    cursor = connection.cursor()
    cursor.execute("""
          SELECT forum_thread.id
            FROM forum_thread, forum_post
           WHERE forum_thread.last_post_id = forum_post.id
        ORDER BY forum_post.id DESC LIMIT 10
    """)
    return [x[0] for x in cursor.fetchall()]


def front_page(request):
    rss_cache = cache.get("rss_cache", None)
    donations_cache = cache.get("donations_cache", None)
    current_forum_threads = Thread.objects.filter(pk__in=get_current_thread_ids(),
                                                  first_post__moderation_state="OK",
                                                  last_post__moderation_state="OK") \
                                          .order_by('-last_post__created') \
                                          .select_related('author',
                                                          'forum',
                                                          'last_post')
    latest_additions = Sound.objects.latest_additions(5, '2 days')
    random_sound = get_random_sound()
    tvars = {
        'rss_cache': rss_cache,
        'donations_cache': donations_cache,
        'current_forum_threads': current_forum_threads,
        'latest_additions': latest_additions,
        'random_sound': random_sound
    }
    return render(request, 'index.html', tvars)


def sound(request, username, sound_id):
    try:
        sound = Sound.objects.select_related("license", "user", "user__profile", "pack").get(id=sound_id)
        if sound.user.username.lower() != username.lower():
            raise Http404
        user_is_owner = request.user.is_authenticated() and \
            (sound.user == request.user or request.user.is_superuser or request.user.is_staff or
             Group.objects.get(name='moderators') in request.user.groups.all())
        # If the user is authenticated and this file is his, don't worry about moderation_state and processing_state
        if user_is_owner:
            if sound.moderation_state != "OK":
                messages.add_message(request, messages.INFO, 'Be advised, this file has <b>not been moderated</b> yet.')
            if sound.processing_state != "OK":
                messages.add_message(request, messages.INFO, 'Be advised, this file has <b>not been processed</b> yet.')
        else:
            if sound.moderation_state != 'OK' or sound.processing_state != 'OK':
                raise Http404
    except Sound.DoesNotExist:
        if DeletedSound.objects.filter(sound_id=sound_id).exists():
            return render(request, 'sounds/deleted_sound.html')
        else:
            raise Http404

    if request.method == "POST":
        form = CommentForm(request, request.POST)
        if request.user.is_authenticated():
            if request.user.profile.is_blocked_for_spam_reports():
                messages.add_message(request, messages.INFO, "You're not allowed to post the comment because your account "
                                                             "has been temporaly blocked after multiple spam reports")
            else:
                if form.is_valid():
                    comment_text = form.cleaned_data["comment"]
                    sound.add_comment(Comment(content_object=sound,
                                              user=request.user,
                                              comment=comment_text))
                    try:
                        if request.user.profile.email_not_disabled("new_comment"):
                            # Send the user an email to notify him of the new comment!
                            logger.debug("Notifying user %s of a new comment by %s" % (sound.user.username,
                                                                                       request.user.username))
                            send_mail_template(u'You have a new comment.', 'sounds/email_new_comment.txt',
                                               {'sound': sound, 'user': request.user, 'comment': comment_text},
                                               None, sound.user.email)
                    except Exception, e:
                        # If the email sending fails, ignore...
                        logger.error("Problem sending email to '%s' about new comment: %s" % (request.user.email, e))

                    return HttpResponseRedirect(sound.get_absolute_url())
    else:
        form = CommentForm(request)

    qs = Comment.objects.select_related("user", "user__profile")\
        .filter(content_type=ContentType.objects.get_for_model(Sound), object_id=sound_id)
    display_random_link = request.GET.get('random_browsing')
    is_following = False
    if request.user.is_authenticated():
        users_following = follow_utils.get_users_following(request.user)
        if sound.user in users_following:
            is_following = True
    is_explicit = sound.is_explicit and (not request.user.is_authenticated() \
                        or not request.user.profile.is_adult)

    tvars = {
        'sound': sound,
        'username': username,
        'form': form,
        'display_random_link': display_random_link,
        'is_following': is_following,
        'is_explicit': is_explicit,
    }
    tvars.update(paginate(request, qs, settings.SOUND_COMMENTS_PER_PAGE))
    return render(request, 'sounds/sound.html', tvars)


@login_required
def after_download_modal(request):
    """
    This view checks if a modal should be shown after the user has downloaded a sound, and returns either the contents
    of the modal if needed.
    """
    response = HttpResponse(status=404)  # Default empty response with http status 404
    sound_name = request.GET.get('sound_name', 'this sound')  # Gets some data sent by the client

    def modal_shown_timestamps_cache_key(user):
        return 'modal_shown_timestamps_%s_shown_%i' % (settings.AFTER_DOWNLOAD_MODAL, user.id)

    if settings.AFTER_DOWNLOAD_MODAL == settings.AFTER_DOWNLOAD_MODAL_DONATION:
        # Get timestamps of last times modal was shown from cache
        modal_shown_timestamps = cache.get(modal_shown_timestamps_cache_key(request.user), [])

        # Iterate over timestamps, keep only the ones in last 24 hours and do the counting
        modal_shown_timestamps = [item for item in modal_shown_timestamps if item > (time.time() - 24 * 3600)]

        if should_suggest_donation(request.user, len(modal_shown_timestamps)):
            modal_shown_timestamps.append(time.time())
            cache.set(modal_shown_timestamps_cache_key(request.user), modal_shown_timestamps)
            response = render(request, 'sounds/after_download_modal_donation.html', {'sound_name': sound_name})

    elif settings.AFTER_DOWNLOAD_MODAL == settings.AFTER_DOWNLOAD_MODAL_SURVEY:
        if request.COOKIES.get('surveyVisited', 'no') != 'yes':
            response = render(request, 'sounds/after_download_modal_survey.html', {'sound_name': sound_name})

    return response


def sound_download(request, username, sound_id):
    if not request.user.is_authenticated():
        return HttpResponseRedirect('%s?next=%s' % (reverse("accounts-login"),
                                                    reverse("sound", args=[username, sound_id])))
    sound = get_object_or_404(Sound, id=sound_id, moderation_state="OK", processing_state="OK")
    if sound.user.username.lower() != username.lower():
        raise Http404
    Download.objects.get_or_create(user=request.user, sound=sound)
    return sendfile(sound.locations("path"), sound.friendly_filename(), sound.locations("sendfile_url"))


def pack_download(request, username, pack_id):
    if not request.user.is_authenticated():
        return HttpResponseRedirect('%s?next=%s' % (reverse("accounts-login"),
                                                    reverse("pack", args=[username, pack_id])))
    pack = get_object_or_404(Pack, id=pack_id)
    if pack.user.username.lower() != username.lower():
        raise Http404

    Download.objects.get_or_create(user=request.user, pack=pack)
    licenses_url = (reverse('pack-licenses', args=[username, pack_id]))
    return download_sounds(licenses_url, pack)


def pack_licenses(request, username, pack_id):
    pack = get_object_or_404(Pack, id=pack_id)
    attribution = pack.get_attribution()
    return HttpResponse(attribution, content_type="text/plain")


@login_required
def sound_edit(request, username, sound_id):
    sound = get_object_or_404(Sound, id=sound_id, processing_state='OK')
    if sound.user.username.lower() != username.lower():
        raise Http404

    if not (request.user.has_perm('sound.can_change') or sound.user == request.user):
        raise PermissionDenied

    def is_selected(prefix):
        if request.method == "POST":
            for name in request.POST.keys():
                if name.startswith(prefix + '-'):
                    return True
        return False

    def update_sound_tickets(sound, text):
        tickets = Ticket.objects.filter(sound_id=sound.id)\
                               .exclude(status=TICKET_STATUS_CLOSED)
        for ticket in tickets:
            tc = TicketComment(sender=request.user,
                               ticket=ticket,
                               moderator_only=False,
                               text=text)
            tc.save()
            ticket.send_notification_emails(ticket.NOTIFICATION_UPDATED,
                                            ticket.MODERATOR_ONLY)

    if is_selected("description"):
        description_form = SoundDescriptionForm(request.POST, prefix="description")
        if description_form.is_valid():
            data = description_form.cleaned_data
            sound.set_tags(data["tags"])
            sound.description = remove_control_chars(data["description"])
            sound.original_filename = data["name"]
            sound.mark_index_dirty()
            sound.invalidate_template_caches()
            update_sound_tickets(sound, '%s updated the sound description and/or tags.' % request.user.username)
            return HttpResponseRedirect(sound.get_absolute_url())
    else:
        tags = " ".join([tagged_item.tag.name for tagged_item in sound.tags.all().order_by('tag__name')])
        description_form = SoundDescriptionForm(prefix="description",
                                                initial=dict(tags=tags,
                                                             description=sound.description,
                                                             name=sound.original_filename))

    packs = Pack.objects.filter(user=request.user).exclude(is_deleted=True)
    if is_selected("pack"):
        pack_form = PackForm(packs, request.POST, prefix="pack")
        if pack_form.is_valid():
            data = pack_form.cleaned_data
            affected_packs = []
            if data['new_pack']:
                (pack, created) = Pack.objects.get_or_create(user=sound.user, name=data['new_pack'])
                if sound.pack:
                    affected_packs.append(sound.pack)  # Append previous sound pack if exists
                sound.pack = pack
                affected_packs.append(pack)
            else:
                new_pack = data["pack"]
                old_pack = sound.pack
                if new_pack != old_pack:
                    sound.pack = new_pack
                    if new_pack:
                        affected_packs.append(new_pack)
                    if old_pack:
                        affected_packs.append(old_pack)

            sound.mark_index_dirty()  # Marks as dirty and saves
            sound.invalidate_template_caches()
            update_sound_tickets(sound, '%s updated the sound pack.' % request.user.username)
            for affected_pack in affected_packs:  # Process affected packs
                affected_pack.process()

            return HttpResponseRedirect(sound.get_absolute_url())
    else:
        pack_form = PackForm(packs, prefix="pack", initial=dict(pack=sound.pack.id) if sound.pack else None)

    if is_selected("geotag"):
        geotag_form = GeotaggingForm(request.POST, prefix="geotag")
        if geotag_form.is_valid():
            data = geotag_form.cleaned_data
            if data["remove_geotag"]:
                if sound.geotag:
                    sound.geotag.delete()
                    sound.geotag = None
                    sound.mark_index_dirty()
            else:
                if sound.geotag:
                    sound.geotag.lat = data["lat"]
                    sound.geotag.lon = data["lon"]
                    sound.geotag.zoom = data["zoom"]
                    sound.geotag.save()
                else:
                    sound.geotag = GeoTag.objects.create(lat=data["lat"], lon=data["lon"], zoom=data["zoom"],
                                                         user=request.user)
                    sound.mark_index_dirty()

            sound.mark_index_dirty()
            sound.invalidate_template_caches()
            update_sound_tickets(sound, '%s updated the sound geotag.' % request.user.username)
            return HttpResponseRedirect(sound.get_absolute_url())
    else:
        if sound.geotag:
            geotag_form = GeotaggingForm(prefix="geotag", initial=dict(lat=sound.geotag.lat, lon=sound.geotag.lon,
                                                                       zoom=sound.geotag.zoom))
        else:
            geotag_form = GeotaggingForm(prefix="geotag")

    license_form = NewLicenseForm(request.POST)
    if request.POST and license_form.is_valid():
        sound.license = license_form.cleaned_data["license"]
        sound.mark_index_dirty()
        if sound.pack:
            sound.pack.process()  # Sound license changed, process pack (is sound has pack)
        sound.invalidate_template_caches()
        update_sound_tickets(sound, '%s updated the sound license.' % request.user.username)
        return HttpResponseRedirect(sound.get_absolute_url())
    else:
        license_form = NewLicenseForm(initial={'license': sound.license})

    tvars = {
        'sound': sound,
        'description_form': description_form,
        'pack_form': pack_form,
        'geotag_form': geotag_form,
        'license_form': license_form
    }
    return render(request, 'sounds/sound_edit.html', tvars)


@login_required
def pack_edit(request, username, pack_id):
    pack = get_object_or_404(Pack, id=pack_id)
    if pack.user.username.lower() != username.lower():
        raise Http404
    pack_sounds = ",".join([str(s.id) for s in pack.sound_set.all()])

    if not (request.user.has_perm('pack.can_change') or pack.user == request.user):
        raise PermissionDenied

    current_sounds = list()
    if request.method == "POST":
        form = PackEditForm(request.POST, instance=pack)
        if form.is_valid():
            form.save()
            pack.sound_set.all().update(is_index_dirty=True)
            return HttpResponseRedirect(pack.get_absolute_url())
    else:
        form = PackEditForm(instance=pack, initial=dict(pack_sounds=pack_sounds))
        current_sounds = Sound.objects.bulk_sounds_for_pack(pack_id=pack.id)
    tvars = {
        'pack': pack,
        'form': form,
        'current_sounds': current_sounds,
    }
    return render(request, 'sounds/pack_edit.html', tvars)


@login_required
def pack_delete(request, username, pack_id):
    pack = get_object_or_404(Pack, id=pack_id)
    if pack.user.username.lower() != username.lower():
        raise Http404

    if not (request.user.has_perm('pack.can_change') or pack.user == request.user):
        raise PermissionDenied

    encrypted_string = request.GET.get("pack", None)
    waited_too_long = False
    if encrypted_string is not None:
        pack_id, now = decrypt(encrypted_string).split("\t")
        pack_id = int(pack_id)
        link_generated_time = float(now)
        if pack_id != pack.id:
            raise PermissionDenied
        if abs(time.time() - link_generated_time) < 10:
            logger.debug("User %s requested to delete pack %s" % (request.user.username, pack_id))
            pack.delete_pack(remove_sounds=False)
            return HttpResponseRedirect(reverse("accounts-home"))
        else:
            waited_too_long = True

    encrypted_link = encrypt(u"%d\t%f" % (pack.id, time.time()))
    tvars = {
        'pack': pack,
        'encrypted_link': encrypted_link,
        'waited_too_long': waited_too_long
    }
    return render(request, 'sounds/pack_delete.html', tvars)


@login_required
def sound_edit_sources(request, username, sound_id):
    sound = get_object_or_404(Sound, id=sound_id)
    if sound.user.username.lower() != username.lower():
        raise Http404

    if not (request.user.has_perm('sound.can_change') or sound.user == request.user):
        raise PermissionDenied

    current_sources = Sound.objects.ordered_ids([element['id'] for element in sound.sources.all().values('id')])
    sources_string = ",".join(map(str, [source.id for source in current_sources]))
    if request.method == 'POST':
        form = RemixForm(sound, request.POST)
        if form.is_valid():
            form.save()
    else:
        form = RemixForm(sound, initial=dict(sources=sources_string))
    tvars = {
        'sound': sound,
        'form': form,
        'current_sources': current_sources
    }
    return render(request, 'sounds/sound_edit_sources.html', tvars)


def remixes(request, username, sound_id):
    sound = get_object_or_404(Sound, id=sound_id, moderation_state="OK", processing_state="OK")
    if sound.user.username.lower() != username.lower():
        raise Http404
    try:
        remix_group = sound.remix_group.all()[0]
    except:
        raise Http404
    return HttpResponseRedirect(reverse("remix-group", args=[remix_group.id]))


def remix_group(request, group_id):
    group = get_object_or_404(RemixGroup, id=group_id)
    data = group.protovis_data
    sounds = Sound.objects.ordered_ids(
        [element['id'] for element in group.sounds.all().order_by('created').values('id')])
    tvars = {
        'sounds': sounds,
        'last_sound': sounds[len(sounds)-1],
        'group_sound': sounds[0],
        'data': data,
    }
    return render(request, 'sounds/remixes.html', tvars)


def geotag(request, username, sound_id):
    sound = get_object_or_404(Sound, id=sound_id, moderation_state="OK", processing_state="OK")
    if sound.user.username.lower() != username.lower():
        raise Http404
    google_api_key = settings.GOOGLE_API_KEY
    return render(request, 'sounds/geotag.html', locals())


def similar(request, username, sound_id):
    sound = get_object_or_404(Sound,
                              id=sound_id,
                              moderation_state="OK",
                              processing_state="OK",
                              analysis_state="OK",
                              similarity_state="OK")
    if sound.user.username.lower() != username.lower():
        raise Http404

    similarity_results, count = get_similar_sounds(sound, request.GET.get('preset', None), int(settings.SOUNDS_PER_PAGE))
    logger.debug('Got similar_sounds for %s: %s' % (sound_id, similarity_results))
    similar_sounds = Sound.objects.ordered_ids([sound_id for sound_id, distance in similarity_results])
    return render(request, 'sounds/similar.html', locals())


def pack(request, username, pack_id):
    try:
        pack = Pack.objects.select_related().get(id=pack_id)
        if pack.user.username.lower() != username.lower():
            raise Http404
    except Pack.DoesNotExist:
        raise Http404

    if pack.is_deleted:
        return render(request, 'sounds/deleted_pack.html')

    qs = Sound.objects.only('id').filter(pack=pack, moderation_state="OK", processing_state="OK")
    paginate_data = paginate(request, qs, settings.SOUNDS_PER_PAGE)
    paginator = paginate_data['paginator']
    current_page = paginate_data['current_page']
    page = paginate_data['page']
    sound_ids = [sound_obj.id for sound_obj in page]
    pack_sounds = Sound.objects.ordered_ids(sound_ids)

    num_sounds_ok = len(qs)
    if num_sounds_ok == 0 and pack.num_sounds != 0:
        messages.add_message(request, messages.INFO, 'The sounds of this pack have <b>not been moderated</b> yet.')
    else :
        if num_sounds_ok < pack.num_sounds :
            messages.add_message(request, messages.INFO, 'This pack contains more sounds that have <b>not been moderated</b> yet.')

    # If user is owner of pack, display form to add description
    enable_description_form = False
    if request.user.username == username:
        enable_description_form = True
        form = PackDescriptionForm(instance = pack)

    # Manage POST info (if adding a description)
    if request.method == 'POST':
        form = PackDescriptionForm(request.POST, pack)
        if form.is_valid():
            pack.description = form.cleaned_data['description']
            pack.save()
        else:
            pass

    return render(request, 'sounds/pack.html', locals())


def packs_for_user(request, username):
    user = get_object_or_404(User, username__iexact=username)
    order = request.GET.get("order", "name")
    if order not in ["name", "-last_updated", "-created", "-num_sounds", "-num_downloads"]:
        order = "name"
    qs = Pack.objects.select_related().filter(user=user, num_sounds__gt=0).exclude(is_deleted=True).order_by(order)
    return render(request, 'sounds/packs.html', combine_dicts(paginate(request, qs, settings.PACKS_PER_PAGE), locals()))


def for_user(request, username):
    user = get_object_or_404(User, username__iexact=username)
    qs = Sound.public.only('id').filter(user=user)
    paginate_data = paginate(request, qs, settings.SOUNDS_PER_PAGE)
    paginator = paginate_data['paginator']
    current_page = paginate_data['current_page']
    page = paginate_data['page']
    sound_ids = [sound_obj.id for sound_obj in page]
    user_sounds = Sound.objects.ordered_ids(sound_ids)
    return render(request, 'sounds/for_user.html', locals())


@login_required
def delete(request, username, sound_id):
    sound = get_object_or_404(Sound, id=sound_id)
    if sound.user.username.lower() != username.lower():
        raise Http404

    if not (request.user.has_perm('sound.delete_sound') or sound.user == request.user):
        raise PermissionDenied

    error_message = None
    if request.method == "POST" :
        form = DeleteSoundForm(request.POST, sound_id=sound_id)
        if not form.is_valid():
            error_message = "Sorry, you waited too long, ... try again?"
            form = DeleteSoundForm(sound_id=sound_id)
        else:

            logger.debug("User %s requested to delete sound %s" % (request.user.username,sound_id))
            try:
                ticket = sound.ticket
                tc = TicketComment(sender=request.user,
                                   text="User %s deleted the sound" % request.user,
                                   ticket=ticket,
                                   moderator_only=False)
                tc.save()
            except Ticket.DoesNotExist:
                # No ticket assigned, not adding any message (should not happen)
                pass
            sound.delete()

            return HttpResponseRedirect(reverse("accounts-home"))
    else:
        form = DeleteSoundForm(sound_id=sound_id)

    tvars = {
            'error_message': error_message,
            'delete_form': form,
            'sound': sound
            }
    return render(request, 'sounds/delete.html', tvars)


def flag(request, username, sound_id):
    sound = get_object_or_404(Sound, id=sound_id, moderation_state="OK", processing_state="OK")
    if sound.user.username.lower() != username.lower():
        raise Http404

    user = None
    if request.user.is_authenticated():
        user = request.user

    if request.method == "POST":
        flag_form = FlagForm(request.POST)
        if flag_form.is_valid():
            flag = flag_form.save()
            flag.reporting_user = user
            flag.sound = sound
            flag.save()

            if user:
                user_email = user.email
            else:
                user_email = flag_form.cleaned_data["email"]

            from_email = settings.DEFAULT_FROM_EMAIL
            send_mail_template(u"[flag] flagged file", "sounds/email_flag.txt",
                               {"flag": flag}, from_email, reply_to=user_email)

            return redirect(sound)
    else:
        initial = {}
        if user:
            initial["email"] = user.email
        flag_form = FlagForm(initial=initial)

    tvars = {"sound": sound,
             "flag_form": flag_form}

    return render(request, 'sounds/sound_flag.html', tvars)


def sound_short_link(request, sound_id):
    sound = get_object_or_404(Sound, id=sound_id)
    return redirect('sound', username=sound.user.username,
            sound_id=sound.id)

def __redirect_old_link(request, cls, url_name):
    obj_id = request.GET.get('id', False)
    if obj_id:
        try:
            obj = get_object_or_404(cls, id=int(obj_id))
            return HttpResponsePermanentRedirect(reverse(url_name, args=[obj.user.username, obj_id]))
        except ValueError:
            raise Http404
    else:
        raise Http404

def old_sound_link_redirect(request):
    return __redirect_old_link(request, Sound, "sound")

def old_pack_link_redirect(request):
    return __redirect_old_link(request, Pack, "pack")

def display_sound_wrapper(request, username, sound_id):
    sound_obj = get_object_or_404(Sound, id=sound_id) #TODO: test the 404 case
    if sound_obj.user.username.lower() != username.lower():
        raise Http404
    sound_tags = []
    if sound_obj is not None:
        sound_tags = sound_obj.tags.select_related("tag").all()[0:12]
    tvars = {
        'sound_id': sound_id,
        'sound': sound_obj,
        'sound_tags': sound_tags,
        'limit_description': False,
    }
    return render(request, 'sounds/display_sound.html', tvars)


def embed_iframe(request, sound_id, player_size):
    if player_size not in ['mini', 'small', 'medium', 'large', 'large_no_info', 'medium_no_info']:
        raise Http404
    size = player_size
    sound = get_object_or_404(Sound, id=sound_id, moderation_state='OK', processing_state='OK')
    username_and_filename = '%s - %s' % (sound.user.username, sound.original_filename)
    return render(request, 'sounds/sound_iframe.html', locals())


def downloaders(request, username, sound_id):
    sound = get_object_or_404(Sound, id=sound_id)

    # Retrieve all users that downloaded a sound
    qs = Download.objects.filter(sound=sound_id)

    pagination = paginate(request, qs, 32, object_count=sound.num_downloads)
    page = pagination["page"]

    # Get all users+profiles for the user ids
    sounds = list(page)
    userids = [s.user_id for s in sounds]
    users = User.objects.filter(pk__in=userids).select_related("profile")
    user_map = {}
    for u in users:
        user_map[u.id] = u

    download_list = []
    for s in page:
        download_list.append({"created":s.created, "user": user_map[s.user_id]})
    download_list = sorted(download_list, key=itemgetter("created"), reverse=True)

    tvars = {"sound": sound,
             "username": username,
             "download_list": download_list}
    tvars.update(pagination)

    return render(request, 'sounds/downloaders.html', tvars)

def pack_downloaders(request, username, pack_id):
    pack = get_object_or_404(Pack, id = pack_id)

    # Retrieve all users that downloaded a sound
    qs = Download.objects.filter(pack=pack_id)
<<<<<<< HEAD
    return render(request, 'sounds/pack_downloaders.html', combine_dicts(paginate(request, qs, 32, object_count=pack.num_downloads), locals()))

def click_log(request,click_type=None, sound_id="", pack_id="" ):

    searchtime_session_key = request.session.get("searchtime_session_key", "")
    authenticated_session_key = ""
    if request.user.is_authenticated():
        authenticated_session_key = request.session.session_key
    if click_type in ['soundpreview', 'sounddownload']:
        entity_id = sound_id
    else:
        entity_id = pack_id

    logger_click.info("%s : %s : %s : %s"
                          % (click_type, authenticated_session_key, searchtime_session_key, unicode(entity_id).encode('utf-8')))
=======
    return render_to_response('sounds/pack_downloaders.html', combine_dicts(paginate(request, qs, 32, object_count=pack.num_downloads), locals()), context_instance=RequestContext(request))
>>>>>>> 1535c8cf
<|MERGE_RESOLUTION|>--- conflicted
+++ resolved
@@ -799,27 +799,10 @@
 
     return render(request, 'sounds/downloaders.html', tvars)
 
+
 def pack_downloaders(request, username, pack_id):
     pack = get_object_or_404(Pack, id = pack_id)
 
     # Retrieve all users that downloaded a sound
     qs = Download.objects.filter(pack=pack_id)
-<<<<<<< HEAD
-    return render(request, 'sounds/pack_downloaders.html', combine_dicts(paginate(request, qs, 32, object_count=pack.num_downloads), locals()))
-
-def click_log(request,click_type=None, sound_id="", pack_id="" ):
-
-    searchtime_session_key = request.session.get("searchtime_session_key", "")
-    authenticated_session_key = ""
-    if request.user.is_authenticated():
-        authenticated_session_key = request.session.session_key
-    if click_type in ['soundpreview', 'sounddownload']:
-        entity_id = sound_id
-    else:
-        entity_id = pack_id
-
-    logger_click.info("%s : %s : %s : %s"
-                          % (click_type, authenticated_session_key, searchtime_session_key, unicode(entity_id).encode('utf-8')))
-=======
-    return render_to_response('sounds/pack_downloaders.html', combine_dicts(paginate(request, qs, 32, object_count=pack.num_downloads), locals()), context_instance=RequestContext(request))
->>>>>>> 1535c8cf
+    return render(request, 'sounds/pack_downloaders.html', combine_dicts(paginate(request, qs, 32, object_count=pack.num_downloads), locals()))
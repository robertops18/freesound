#
# Freesound is (c) MUSIC TECHNOLOGY GROUP, UNIVERSITAT POMPEU FABRA
#
# Freesound is free software: you can redistribute it and/or modify
# it under the terms of the GNU Affero General Public License as
# published by the Free Software Foundation, either version 3 of the
# License, or (at your option) any later version.
#
# Freesound is distributed in the hope that it will be useful,
# but WITHOUT ANY WARRANTY; without even the implied warranty of
# MERCHANTABILITY or FITNESS FOR A PARTICULAR PURPOSE.  See the
# GNU Affero General Public License for more details.
#
# You should have received a copy of the GNU Affero General Public License
# along with this program.  If not, see <http://www.gnu.org/licenses/>.
#
# Authors:
#     See AUTHORS file.
#

from django.conf import settings
from django.contrib import messages
from django.contrib.auth.decorators import login_required
from django.contrib.auth.models import User, Group
from django.core.cache import cache
from django.core.exceptions import ObjectDoesNotExist
from django.urls import reverse, resolve
from django.db import connection, transaction
from django.db.models import Q
from django.http import HttpResponseRedirect, Http404,\
    HttpResponsePermanentRedirect, JsonResponse
from django.shortcuts import render, get_object_or_404, render, redirect
from django.utils.six.moves.urllib.parse import urlparse
from django.http import HttpResponse
from django.template import loader
from accounts.models import Profile
from comments.forms import CommentForm
from comments.models import Comment
from forum.models import Thread
from freesound.freesound_exceptions import PermissionDenied
from geotags.models import GeoTag
from sounds.forms import *
from sounds.management.commands.create_remix_groups import _create_nodes, _create_and_save_remixgroup
from sounds.models import Sound, Pack, License, Download, RemixGroup, DeletedSound, SoundOfTheDay, SoundLicenseHistory
from sounds.templatetags import display_sound
from donations.models import DonationsModalSettings
from tickets import TICKET_STATUS_CLOSED
from utils.search.search_general import get_random_sound_from_solr
from tickets.models import Ticket, TicketComment
from utils.downloads import download_sounds, should_suggest_donation
from utils.encryption import encrypt, decrypt
from utils.functional import combine_dicts
from utils.mail import send_mail_template
from utils.nginxsendfile import sendfile
from utils.pagination import paginate
from utils.similarity_utilities import get_similar_sounds
from utils.text import remove_control_chars
from follow import follow_utils
from operator import itemgetter
import gearman
import datetime
import time
import logging
import json
import os


logger = logging.getLogger('web')


def get_sound_of_the_day_id():
    """
    Returns random id of sound (int)
    """
    cache_key = "random_sound"
    random_sound = cache.get(cache_key)
    if not random_sound:
<<<<<<< HEAD
        random_sound = Sound.objects.random()
        cache.set(cache_key, random_sound.id, 60*60*24)
        gm_client = gearman.GearmanClient(settings.GEARMAN_JOB_SERVERS)
        gm_client.submit_job("email_random_sound", str(random_sound.id),
                wait_until_complete=False, background=True)
=======
        try:
            today = datetime.date.today()
            now = datetime.datetime.now()
            tomorrow = datetime.datetime(today.year, today.month, today.day)
            time_until_tomorrow = tomorrow - now

            rnd = SoundOfTheDay.objects.get(date_display=today)
            random_sound = rnd.sound_id
            # Set the cache to expire at midnight tomorrow, so that
            # a new sound is chosen
            cache.set(cache_key, random_sound, time_until_tomorrow.seconds)
        except SoundOfTheDay.DoesNotExist:
            return None
>>>>>>> bfc806bf
    return random_sound


def sounds(request):
    n_weeks_back = 1
    latest_sounds = Sound.objects.latest_additions(5, '2 days')
    latest_sound_objects = Sound.objects.ordered_ids([latest_sound['sound_id'] for latest_sound in latest_sounds])
    latest_sounds = [(latest_sound, latest_sound_objects[index],) for index, latest_sound in enumerate(latest_sounds)]
    latest_packs = Pack.objects.select_related().filter(num_sounds__gt=0).exclude(is_deleted=True).order_by("-last_updated")[0:20]
    last_week = datetime.datetime.now()-datetime.timedelta(weeks=n_weeks_back)
    popular_sound_ids = [snd.id for snd in Sound.objects.filter(\
            Q(moderation_date__gte=last_week) | Q(created__gte=last_week)).order_by("-num_downloads")[0:5]]
    popular_sounds = Sound.objects.ordered_ids(popular_sound_ids)
    popular_packs = Pack.objects.filter(created__gte=last_week).exclude(is_deleted=True).order_by("-num_downloads")[0:5]
<<<<<<< HEAD
    random_sound = get_random_sound()
=======
    random_sound_id = get_sound_of_the_day_id()
    if random_sound_id:
        random_sound = Sound.objects.bulk_query_id([random_sound_id])[0]
    else:
        random_sound = None
>>>>>>> bfc806bf
    tvars = {
        'latest_sounds': latest_sounds,
        'latest_packs': latest_packs,
        'popular_sounds': popular_sounds,
        'popular_packs': popular_packs,
        'random_sound': random_sound
    }
    return render(request, 'sounds/sounds.html', tvars)


def remixed(request):
    qs = RemixGroup.objects.all().order_by('-group_size')
    tvars = dict()
    tvars.update(paginate(request, qs, settings.SOUND_COMMENTS_PER_PAGE))
    return render(request, 'sounds/remixed.html', tvars)


def random(request):
<<<<<<< HEAD
    sound = get_random_sound_from_solr()
    sound_obj = None
    if sound:
        try:
            sound_obj = Sound.objects.get(id=sound['id'])
        except Sound.DoesNotExist:
            pass
    if sound_obj is None:
        try:
            sound_obj = Sound.objects.random()
        except Sound.DoesNotExist:
            pass
    if sound_obj is None:
        raise Http404
    return HttpResponseRedirect(reverse("sound", args=[sound_obj.user.username,sound_id])+"?random_browsing=true")
=======
    sound_obj = Sound.objects.random()
    if sound is None:
        raise Http404
    return HttpResponseRedirect(reverse("sound", args=[sound_obj.user.username,sound_obj.id])+"?random_browsing=true")
>>>>>>> bfc806bf


def packs(request):
    order = request.GET.get("order", "name")
    if order not in ["name", "-last_updated", "-created", "-num_sounds", "-num_downloads"]:
        order = "name"
    qs = Pack.objects.select_related() \
                     .filter(num_sounds__gt=0) \
                     .exclude(is_deleted=True) \
                     .order_by(order)
    tvars = {'order': order}
    tvars.update(paginate(request, qs, settings.PACKS_PER_PAGE, cache_count=True))
    return render(request, 'sounds/browse_packs.html', tvars)


def get_current_thread_ids():
    cursor = connection.cursor()
    cursor.execute("""
          SELECT forum_thread.id
            FROM forum_thread, forum_post
           WHERE forum_thread.last_post_id = forum_post.id
        ORDER BY forum_post.id DESC LIMIT 10
    """)
    return [x[0] for x in cursor.fetchall()]


def front_page(request):
    rss_cache = cache.get("rss_cache", None)
    donations_cache = cache.get("donations_cache", None)
    current_forum_threads = Thread.objects.filter(pk__in=get_current_thread_ids(),
                                                  first_post__moderation_state="OK",
                                                  last_post__moderation_state="OK") \
                                          .order_by('-last_post__created') \
                                          .select_related('author',
                                                          'forum',
                                                          'last_post',
                                                          'last_post__author',
                                                          'last_post__thread',
                                                          'last_post__thread__forum')
    latest_additions = Sound.objects.latest_additions(5, '2 days')
    random_sound_id = get_sound_of_the_day_id()
    if random_sound_id:
        random_sound = Sound.objects.bulk_query_id([random_sound_id])[0]
    else:
        random_sound = None
    tvars = {
        'rss_cache': rss_cache,
        'donations_cache': donations_cache,
        'current_forum_threads': current_forum_threads,
        'latest_additions': latest_additions,
        'random_sound': random_sound
    }
    return render(request, 'index.html', tvars)


def sound(request, username, sound_id):
    try:
        sound = Sound.objects.select_related("license", "user", "user__profile", "pack").get(id=sound_id)
        if sound.user.username.lower() != username.lower():
            raise Http404
        user_is_owner = request.user.is_authenticated and \
            (sound.user == request.user or request.user.is_superuser or request.user.is_staff or
             Group.objects.get(name='moderators') in request.user.groups.all())
        # If the user is authenticated and this file is his, don't worry about moderation_state and processing_state
        if user_is_owner:
            if sound.moderation_state != "OK":
                messages.add_message(request, messages.INFO, 'Be advised, this file has <b>not been moderated</b> yet.')
            if sound.processing_state != "OK":
                messages.add_message(request, messages.INFO, 'Be advised, this file has <b>not been processed</b> yet.')
        else:
            if sound.moderation_state != 'OK' or sound.processing_state != 'OK':
                raise Http404
    except Sound.DoesNotExist:
        if DeletedSound.objects.filter(sound_id=sound_id).exists():
            return render(request, 'sounds/deleted_sound.html')
        else:
            raise Http404

    if request.method == "POST":
        form = CommentForm(request, request.POST)
        if request.user.is_authenticated:
            if request.user.profile.is_blocked_for_spam_reports():
                messages.add_message(request, messages.INFO, "You're not allowed to post the comment because your account "
                                                             "has been temporaly blocked after multiple spam reports")
            else:
                if form.is_valid():
                    comment_text = form.cleaned_data["comment"]
                    sound.add_comment(request.user, comment_text)
                    try:
                        if request.user.profile.email_not_disabled("new_comment"):
                            # Send the user an email to notify him of the new comment!
                            logger.debug("Notifying user %s of a new comment by %s" % (sound.user.username,
                                                                                       request.user.username))
                            send_mail_template(u'You have a new comment.', 'sounds/email_new_comment.txt',
                                               {'sound': sound, 'user': request.user, 'comment': comment_text},
                                               None, sound.user.email)
                    except Exception, e:
                        # If the email sending fails, ignore...
                        logger.error("Problem sending email to '%s' about new comment: %s" % (request.user.email, e))

                    return HttpResponseRedirect(sound.get_absolute_url())
    else:
        form = CommentForm(request)

    qs = Comment.objects.select_related("user", "user__profile")\
        .filter(sound_id=sound_id)
    display_random_link = request.GET.get('random_browsing')
    is_following = False
    if request.user.is_authenticated:
        users_following = follow_utils.get_users_following(request.user)
        if sound.user in users_following:
            is_following = True
    is_explicit = sound.is_explicit and (not request.user.is_authenticated \
                        or not request.user.profile.is_adult)


    tvars = {
        'sound': sound,
        'username': username,
        'form': form,
        'display_random_link': display_random_link,
        'is_following': is_following,
        'is_explicit': is_explicit,
        'sizes': settings.IFRAME_PLAYER_SIZE,
    }
    tvars.update(paginate(request, qs, settings.SOUND_COMMENTS_PER_PAGE))
    return render(request, 'sounds/sound.html', tvars)


@login_required
def after_download_modal(request):
    """
    This view checks if a modal should be shown after the user has downloaded a sound, and returns either the contents
    of the modal if needed.
    """
    response_content = None  # Default content of the response set to None (no modal)
    sound_name = request.GET.get('sound_name', 'this sound')  # Gets some data sent by the client

    def modal_shown_timestamps_cache_key(user):
        return 'modal_shown_timestamps_donations_shown_%i' % user.id

    if DonationsModalSettings.get_donation_modal_settings().enabled:
        # Get timestamps of last times modal was shown from cache
        modal_shown_timestamps = cache.get(modal_shown_timestamps_cache_key(request.user), [])

        # Iterate over timestamps, keep only the ones in last 24 hours and do the counting
        modal_shown_timestamps = [item for item in modal_shown_timestamps if item > (time.time() - 24 * 3600)]

        if should_suggest_donation(request.user, len(modal_shown_timestamps)):
            logger.info('Showing after download donate modal (%s)' % json.dumps({'user_id': request.user.id}))
            modal_shown_timestamps.append(time.time())
            cache.set(modal_shown_timestamps_cache_key(request.user), modal_shown_timestamps)
            template = loader.get_template('sounds/after_download_modal_donation.html')
            response_content = template.render({'sound_name': sound_name})

    return JsonResponse({'content': response_content})

@transaction.atomic()
def sound_download(request, username, sound_id):
    if not request.user.is_authenticated:
        return HttpResponseRedirect('%s?next=%s' % (reverse("accounts-login"),
                                                    reverse("sound", args=[username, sound_id])))
    sound = get_object_or_404(Sound, id=sound_id, moderation_state="OK", processing_state="OK")
    if sound.user.username.lower() != username.lower():
        raise Http404
    Download.objects.create(user=request.user, sound=sound, license=sound.license)
    return sendfile(sound.locations("path"), sound.friendly_filename(), sound.locations("sendfile_url"))


def pack_download(request, username, pack_id):
    if not request.user.is_authenticated:
        return HttpResponseRedirect('%s?next=%s' % (reverse("accounts-login"),
                                                    reverse("pack", args=[username, pack_id])))
    pack = get_object_or_404(Pack, id=pack_id)
    if pack.user.username.lower() != username.lower():
        raise Http404

    Download.objects.create(user=request.user, pack=pack)
    licenses_url = (reverse('pack-licenses', args=[username, pack_id]))
    return download_sounds(licenses_url, pack)


def pack_licenses(request, username, pack_id):
    pack = get_object_or_404(Pack, id=pack_id)
    attribution = pack.get_attribution()
    return HttpResponse(attribution, content_type="text/plain")


@login_required
@transaction.atomic()
def sound_edit(request, username, sound_id):
    sound = get_object_or_404(Sound, id=sound_id, processing_state='OK')
    if sound.user.username.lower() != username.lower():
        raise Http404

    if not (request.user.has_perm('sound.can_change') or sound.user == request.user):
        raise PermissionDenied

    def is_selected(prefix):
        if request.method == "POST":
            for name in request.POST.keys():
                if name.startswith(prefix + '-'):
                    return True
        return False

    def update_sound_tickets(sound, text):
        tickets = Ticket.objects.filter(sound_id=sound.id)\
                               .exclude(status=TICKET_STATUS_CLOSED)
        for ticket in tickets:
            tc = TicketComment(sender=request.user,
                               ticket=ticket,
                               moderator_only=False,
                               text=text)
            tc.save()
            ticket.send_notification_emails(ticket.NOTIFICATION_UPDATED,
                                            ticket.MODERATOR_ONLY)

    if is_selected("description"):
        description_form = SoundDescriptionForm(
                request.POST,
                prefix="description",
                explicit_disable=sound.is_explicit)

        if description_form.is_valid():
            data = description_form.cleaned_data
            sound.is_explicit = data["is_explicit"]
            sound.set_tags(data["tags"])
            sound.description = remove_control_chars(data["description"])
            sound.original_filename = data["name"]
            sound.mark_index_dirty()
            sound.invalidate_template_caches()
            update_sound_tickets(sound, '%s updated the sound description and/or tags.' % request.user.username)
            return HttpResponseRedirect(sound.get_absolute_url())
    else:
        tags = " ".join([tagged_item.tag.name for tagged_item in sound.tags.all().order_by('tag__name')])
        description_form = SoundDescriptionForm(prefix="description",
                                                explicit_disable=sound.is_explicit,
                                                initial=dict(tags=tags,
                                                             description=sound.description,
                                                             name=sound.original_filename))

    packs = Pack.objects.filter(user=request.user).exclude(is_deleted=True)
    if is_selected("pack"):
        pack_form = PackForm(packs, request.POST, prefix="pack")
        if pack_form.is_valid():
            data = pack_form.cleaned_data
            affected_packs = []
            if data['new_pack']:
                (pack, created) = Pack.objects.get_or_create(user=sound.user, name=data['new_pack'])
                if sound.pack:
                    affected_packs.append(sound.pack)  # Append previous sound pack if exists
                sound.pack = pack
                affected_packs.append(pack)
            else:
                new_pack = data["pack"]
                old_pack = sound.pack
                if new_pack != old_pack:
                    sound.pack = new_pack
                    if new_pack:
                        affected_packs.append(new_pack)
                    if old_pack:
                        affected_packs.append(old_pack)

            sound.mark_index_dirty()  # Marks as dirty and saves
            sound.invalidate_template_caches()
            update_sound_tickets(sound, '%s updated the sound pack.' % request.user.username)
            for affected_pack in affected_packs:  # Process affected packs
                affected_pack.process()

            return HttpResponseRedirect(sound.get_absolute_url())
    else:
        pack_form = PackForm(packs, prefix="pack", initial=dict(pack=sound.pack.id) if sound.pack else None)

    if is_selected("geotag"):
        geotag_form = GeotaggingForm(request.POST, prefix="geotag")
        if geotag_form.is_valid():
            data = geotag_form.cleaned_data
            if data["remove_geotag"]:
                if sound.geotag:
                    sound.geotag.delete()
                    sound.geotag = None
                    sound.mark_index_dirty()
            else:
                if sound.geotag:
                    sound.geotag.lat = data["lat"]
                    sound.geotag.lon = data["lon"]
                    sound.geotag.zoom = data["zoom"]
                    sound.geotag.save()
                else:
                    sound.geotag = GeoTag.objects.create(lat=data["lat"], lon=data["lon"], zoom=data["zoom"],
                                                         user=request.user)
                    sound.mark_index_dirty()

            sound.mark_index_dirty()
            sound.invalidate_template_caches()
            update_sound_tickets(sound, '%s updated the sound geotag.' % request.user.username)
            return HttpResponseRedirect(sound.get_absolute_url())
    else:
        if sound.geotag:
            geotag_form = GeotaggingForm(prefix="geotag", initial=dict(lat=sound.geotag.lat, lon=sound.geotag.lon,
                                                                       zoom=sound.geotag.zoom))
        else:
            geotag_form = GeotaggingForm(prefix="geotag")

    license_form = NewLicenseForm(request.POST)
    if request.POST and license_form.is_valid():
        new_license = license_form.cleaned_data["license"]
        if new_license != sound.license:
            sound.set_license(new_license)
        sound.mark_index_dirty()  # Sound is saved here
        if sound.pack:
            sound.pack.process()  # Sound license changed, process pack (if sound has pack)
        sound.invalidate_template_caches()
        update_sound_tickets(sound, '%s updated the sound license.' % request.user.username)
        return HttpResponseRedirect(sound.get_absolute_url())
    else:
        license_form = NewLicenseForm(initial={'license': sound.license})

    tvars = {
        'sound': sound,
        'description_form': description_form,
        'pack_form': pack_form,
        'geotag_form': geotag_form,
        'license_form': license_form
    }
    return render(request, 'sounds/sound_edit.html', tvars)


@login_required
def pack_edit(request, username, pack_id):
    pack = get_object_or_404(Pack, id=pack_id)
    if pack.user.username.lower() != username.lower():
        raise Http404
    pack_sounds = ",".join([str(s.id) for s in pack.sound_set.all()])

    if not (request.user.has_perm('pack.can_change') or pack.user == request.user):
        raise PermissionDenied

    current_sounds = list()
    if request.method == "POST":
        form = PackEditForm(request.POST, instance=pack)
        if form.is_valid():
            form.save()
            pack.sound_set.all().update(is_index_dirty=True)
            return HttpResponseRedirect(pack.get_absolute_url())
    else:
        form = PackEditForm(instance=pack, initial=dict(pack_sounds=pack_sounds))
        current_sounds = Sound.objects.bulk_sounds_for_pack(pack_id=pack.id)
    tvars = {
        'pack': pack,
        'form': form,
        'current_sounds': current_sounds,
    }
    return render(request, 'sounds/pack_edit.html', tvars)


@login_required
def pack_delete(request, username, pack_id):
    pack = get_object_or_404(Pack, id=pack_id)
    if pack.user.username.lower() != username.lower():
        raise Http404

    if not (request.user.has_perm('pack.can_change') or pack.user == request.user):
        raise PermissionDenied

    encrypted_string = request.GET.get("pack", None)
    waited_too_long = False
    if encrypted_string is not None:
        pack_id, now = decrypt(encrypted_string).split("\t")
        pack_id = int(pack_id)
        link_generated_time = float(now)
        if pack_id != pack.id:
            raise PermissionDenied
        if abs(time.time() - link_generated_time) < 10:
            logger.debug("User %s requested to delete pack %s" % (request.user.username, pack_id))
            pack.delete_pack(remove_sounds=False)
            return HttpResponseRedirect(reverse("accounts-home"))
        else:
            waited_too_long = True

    encrypted_link = encrypt(u"%d\t%f" % (pack.id, time.time()))
    tvars = {
        'pack': pack,
        'encrypted_link': encrypted_link,
        'waited_too_long': waited_too_long
    }
    return render(request, 'sounds/pack_delete.html', tvars)


@login_required
def sound_edit_sources(request, username, sound_id):
    sound = get_object_or_404(Sound, id=sound_id)
    if sound.user.username.lower() != username.lower():
        raise Http404

    if not (request.user.has_perm('sound.can_change') or sound.user == request.user):
        raise PermissionDenied

    current_sources = Sound.objects.ordered_ids([element['id'] for element in sound.sources.all().values('id')])
    sources_string = ",".join(map(str, [source.id for source in current_sources]))
    if request.method == 'POST':
        form = RemixForm(sound, request.POST)
        if form.is_valid():
            form.save()
    else:
        form = RemixForm(sound, initial=dict(sources=sources_string))
    tvars = {
        'sound': sound,
        'form': form,
        'current_sources': current_sources
    }
    return render(request, 'sounds/sound_edit_sources.html', tvars)


def remixes(request, username, sound_id):
    sound = get_object_or_404(Sound, id=sound_id, moderation_state="OK", processing_state="OK")
    if sound.user.username.lower() != username.lower():
        raise Http404
    try:
        remix_group = sound.remix_group.all()[0]
    except:
        raise Http404
    return HttpResponseRedirect(reverse("remix-group", args=[remix_group.id]))


def remix_group(request, group_id):
    group = get_object_or_404(RemixGroup, id=group_id)
    data = group.protovis_data
    sounds = Sound.objects.ordered_ids(
        [element['id'] for element in group.sounds.all().order_by('created').values('id')])
    tvars = {
        'sounds': sounds,
        'last_sound': sounds[len(sounds)-1],
        'group_sound': sounds[0],
        'data': data,
    }
    return render(request, 'sounds/remixes.html', tvars)


def geotag(request, username, sound_id):
    sound = get_object_or_404(Sound, id=sound_id, moderation_state="OK", processing_state="OK")
    if sound.user.username.lower() != username.lower():
        raise Http404
    google_api_key = settings.GOOGLE_API_KEY
    return render(request, 'sounds/geotag.html', locals())


def similar(request, username, sound_id):
    sound = get_object_or_404(Sound,
                              id=sound_id,
                              moderation_state="OK",
                              processing_state="OK",
                              analysis_state="OK",
                              similarity_state="OK")
    if sound.user.username.lower() != username.lower():
        raise Http404

    similarity_results, count = get_similar_sounds(sound, request.GET.get('preset', None), int(settings.SOUNDS_PER_PAGE))
    logger.debug('Got similar_sounds for %s: %s' % (sound_id, similarity_results))
    similar_sounds = Sound.objects.ordered_ids([sound_id for sound_id, distance in similarity_results])
    return render(request, 'sounds/similar.html', locals())


def pack(request, username, pack_id):
    try:
        pack = Pack.objects.select_related().get(id=pack_id)
        if pack.user.username.lower() != username.lower():
            raise Http404
    except Pack.DoesNotExist:
        raise Http404

    if pack.is_deleted:
        return render(request, 'sounds/deleted_pack.html')

    qs = Sound.objects.only('id').filter(pack=pack, moderation_state="OK", processing_state="OK")
    paginate_data = paginate(request, qs, settings.SOUNDS_PER_PAGE)
    paginator = paginate_data['paginator']
    current_page = paginate_data['current_page']
    page = paginate_data['page']
    sound_ids = [sound_obj.id for sound_obj in page]
    pack_sounds = Sound.objects.ordered_ids(sound_ids)

    num_sounds_ok = len(qs)
    if num_sounds_ok == 0 and pack.num_sounds != 0:
        messages.add_message(request, messages.INFO, 'The sounds of this pack have <b>not been moderated</b> yet.')
    else :
        if num_sounds_ok < pack.num_sounds :
            messages.add_message(request, messages.INFO, 'This pack contains more sounds that have <b>not been moderated</b> yet.')

    # If user is owner of pack, display form to add description
    enable_description_form = False
    if request.user.username == username:
        enable_description_form = True
        form = PackDescriptionForm(instance = pack)

    # Manage POST info (if adding a description)
    if request.method == 'POST':
        form = PackDescriptionForm(request.POST, pack)
        if form.is_valid():
            pack.description = form.cleaned_data['description']
            pack.save()
        else:
            pass

    return render(request, 'sounds/pack.html', locals())


def packs_for_user(request, username):
    user = get_object_or_404(User, username__iexact=username)
    order = request.GET.get("order", "name")
    if order not in ["name", "-last_updated", "-created", "-num_sounds", "-num_downloads"]:
        order = "name"
    qs = Pack.objects.select_related().filter(user=user, num_sounds__gt=0).exclude(is_deleted=True).order_by(order)
    return render(request, 'sounds/packs.html', combine_dicts(paginate(request, qs, settings.PACKS_PER_PAGE), locals()))


def for_user(request, username):
    user = get_object_or_404(User, username__iexact=username)
    qs = Sound.public.only('id').filter(user=user)
    paginate_data = paginate(request, qs, settings.SOUNDS_PER_PAGE)
    paginator = paginate_data['paginator']
    current_page = paginate_data['current_page']
    page = paginate_data['page']
    sound_ids = [sound_obj.id for sound_obj in page]
    user_sounds = Sound.objects.ordered_ids(sound_ids)
    return render(request, 'sounds/for_user.html', locals())


@login_required
def delete(request, username, sound_id):
    sound = get_object_or_404(Sound, id=sound_id)
    if sound.user.username.lower() != username.lower():
        raise Http404

    if not (request.user.has_perm('sound.delete_sound') or sound.user == request.user):
        raise PermissionDenied

    error_message = None
    if request.method == "POST" :
        form = DeleteSoundForm(request.POST, sound_id=sound_id)
        if not form.is_valid():
            error_message = "Sorry, you waited too long, ... try again?"
            form = DeleteSoundForm(sound_id=sound_id)
        else:

            logger.debug("User %s requested to delete sound %s" % (request.user.username,sound_id))
            try:
                ticket = sound.ticket
                tc = TicketComment(sender=request.user,
                                   text="User %s deleted the sound" % request.user,
                                   ticket=ticket,
                                   moderator_only=False)
                tc.save()
            except Ticket.DoesNotExist:
                # No ticket assigned, not adding any message (should not happen)
                pass
            sound.delete()

            return HttpResponseRedirect(reverse("accounts-home"))
    else:
        form = DeleteSoundForm(sound_id=sound_id)

    tvars = {
            'error_message': error_message,
            'delete_form': form,
            'sound': sound
            }
    return render(request, 'sounds/delete.html', tvars)


def flag(request, username, sound_id):
    sound = get_object_or_404(Sound, id=sound_id, moderation_state="OK", processing_state="OK")
    if sound.user.username.lower() != username.lower():
        raise Http404

    user = None
    if request.user.is_authenticated:
        user = request.user

    if request.method == "POST":
        flag_form = FlagForm(request.POST)
        if flag_form.is_valid():
            flag = flag_form.save()
            flag.reporting_user = user
            flag.sound = sound
            flag.save()

            if user:
                user_email = user.email
            else:
                user_email = flag_form.cleaned_data["email"]

            from_email = settings.DEFAULT_FROM_EMAIL
            send_mail_template(u"[flag] flagged file", "sounds/email_flag.txt",
                               {"flag": flag}, from_email, reply_to=user_email)

            return redirect(sound)
    else:
        initial = {}
        if user:
            initial["email"] = user.email
        flag_form = FlagForm(initial=initial)

    tvars = {"sound": sound,
             "flag_form": flag_form}

    return render(request, 'sounds/sound_flag.html', tvars)


def sound_short_link(request, sound_id):
    sound = get_object_or_404(Sound, id=sound_id)
    return redirect('sound', username=sound.user.username,
            sound_id=sound.id)


def __redirect_old_link(request, cls, url_name):
    obj_id = request.GET.get('id', False)
    if obj_id:
        try:
            obj = get_object_or_404(cls, id=int(obj_id))
            return HttpResponsePermanentRedirect(reverse(url_name, args=[obj.user.username, obj_id]))
        except ValueError:
            raise Http404
    else:
        raise Http404


def old_sound_link_redirect(request):
    return __redirect_old_link(request, Sound, "sound")


def old_pack_link_redirect(request):
    return __redirect_old_link(request, Pack, "pack")


def display_sound_wrapper(request, username, sound_id):
    sound_obj = get_object_or_404(Sound, id=sound_id, user__username__iexact=username)

    # The following code is duplicated in sounds.tempaltetags.display_sound. This could be optimized.
    is_explicit = False
    if sound_obj is not None:
        is_explicit = sound_obj.is_explicit and \
                      (not request.user.is_authenticated or \
                       not request.user.profile.is_adult)
    tvars = {
        'sound_id': sound_id,
        'sound': sound_obj,
        'sound_tags': sound_obj.get_sound_tags(12),
        'sound_user': sound_obj.user.username,
        'license_name': sound_obj.license.name,
        'media_url': settings.MEDIA_URL,
        'request': request,
        'is_explicit': is_explicit
    }
    return render(request, 'sounds/display_sound.html', tvars)


def embed_iframe(request, sound_id, player_size):
    if player_size not in ['mini', 'small', 'medium', 'large', 'large_no_info', 'medium_no_info', 'full_size']:
        raise Http404
    size = player_size
    sound = get_object_or_404(Sound, id=sound_id, moderation_state='OK', processing_state='OK')
    username_and_filename = '%s - %s' % (sound.user.username, sound.original_filename)
    return render(request, 'sounds/sound_iframe.html', locals())


def oembed(request):
    url = request.GET.get('url', '')
    view, args, kwargs = resolve(urlparse(url)[2])
    if not 'sound_id' in kwargs:
        raise Http404
    sound_id = kwargs['sound_id']
    sound = get_object_or_404(Sound, id=sound_id, moderation_state='OK', processing_state='OK')
    player_size = request.GET.get('size', 'medium')
    if player_size == 'large':
        sizes = settings.IFRAME_PLAYER_SIZE['large']
    if player_size == 'medium':
        sizes = settings.IFRAME_PLAYER_SIZE['medium']
    if player_size == 'small':
        sizes = settings.IFRAME_PLAYER_SIZE['small']
    tvars = {
        'sound': sound,
        'sizes': sizes,
        'player_size': player_size,
    }
    return render(request, 'sounds/sound_oembed.xml', tvars, content_type='text/xml')


def downloaders(request, username, sound_id):
    sound = get_object_or_404(Sound, id=sound_id)

    # Retrieve all users that downloaded a sound
    qs = Download.objects.filter(sound=sound_id)

    pagination = paginate(request, qs, 32, object_count=sound.num_downloads)
    page = pagination["page"]

    # Get all users+profiles for the user ids
    sounds = list(page)
    userids = [s.user_id for s in sounds]
    users = User.objects.filter(pk__in=userids).select_related("profile")
    user_map = {}
    for u in users:
        user_map[u.id] = u

    download_list = []
    for s in page:
        download_list.append({"created":s.created, "user": user_map[s.user_id]})
    download_list = sorted(download_list, key=itemgetter("created"), reverse=True)

    tvars = {"sound": sound,
             "username": username,
             "download_list": download_list}
    tvars.update(pagination)

    return render(request, 'sounds/downloaders.html', tvars)


def pack_downloaders(request, username, pack_id):
    pack = get_object_or_404(Pack, id = pack_id)

    # Retrieve all users that downloaded a sound
    qs = Download.objects.filter(pack=pack_id)
    return render(request, 'sounds/pack_downloaders.html', combine_dicts(paginate(request, qs, 32, object_count=pack.num_downloads), locals()))<|MERGE_RESOLUTION|>--- conflicted
+++ resolved
@@ -75,13 +75,6 @@
     cache_key = "random_sound"
     random_sound = cache.get(cache_key)
     if not random_sound:
-<<<<<<< HEAD
-        random_sound = Sound.objects.random()
-        cache.set(cache_key, random_sound.id, 60*60*24)
-        gm_client = gearman.GearmanClient(settings.GEARMAN_JOB_SERVERS)
-        gm_client.submit_job("email_random_sound", str(random_sound.id),
-                wait_until_complete=False, background=True)
-=======
         try:
             today = datetime.date.today()
             now = datetime.datetime.now()
@@ -95,7 +88,6 @@
             cache.set(cache_key, random_sound, time_until_tomorrow.seconds)
         except SoundOfTheDay.DoesNotExist:
             return None
->>>>>>> bfc806bf
     return random_sound
 
 
@@ -110,15 +102,11 @@
             Q(moderation_date__gte=last_week) | Q(created__gte=last_week)).order_by("-num_downloads")[0:5]]
     popular_sounds = Sound.objects.ordered_ids(popular_sound_ids)
     popular_packs = Pack.objects.filter(created__gte=last_week).exclude(is_deleted=True).order_by("-num_downloads")[0:5]
-<<<<<<< HEAD
-    random_sound = get_random_sound()
-=======
     random_sound_id = get_sound_of_the_day_id()
     if random_sound_id:
         random_sound = Sound.objects.bulk_query_id([random_sound_id])[0]
     else:
         random_sound = None
->>>>>>> bfc806bf
     tvars = {
         'latest_sounds': latest_sounds,
         'latest_packs': latest_packs,
@@ -137,7 +125,6 @@
 
 
 def random(request):
-<<<<<<< HEAD
     sound = get_random_sound_from_solr()
     sound_obj = None
     if sound:
@@ -152,13 +139,7 @@
             pass
     if sound_obj is None:
         raise Http404
-    return HttpResponseRedirect(reverse("sound", args=[sound_obj.user.username,sound_id])+"?random_browsing=true")
-=======
-    sound_obj = Sound.objects.random()
-    if sound is None:
-        raise Http404
     return HttpResponseRedirect(reverse("sound", args=[sound_obj.user.username,sound_obj.id])+"?random_browsing=true")
->>>>>>> bfc806bf
 
 
 def packs(request):

--- conflicted
+++ resolved
@@ -25,10 +25,7 @@
 from django.core.cache import cache
 from django.urls import reverse, resolve
 from django.db import connection, transaction
-<<<<<<< HEAD
 from django.db.models import Q
-=======
->>>>>>> 48fe9ebd
 from django.http import HttpResponseRedirect, Http404,\
     HttpResponsePermanentRedirect, JsonResponse
 from django.shortcuts import render, get_object_or_404, render, redirect

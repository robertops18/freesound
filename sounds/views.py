#
# Freesound is (c) MUSIC TECHNOLOGY GROUP, UNIVERSITAT POMPEU FABRA
#
# Freesound is free software: you can redistribute it and/or modify
# it under the terms of the GNU Affero General Public License as
# published by the Free Software Foundation, either version 3 of the
# License, or (at your option) any later version.
#
# Freesound is distributed in the hope that it will be useful,
# but WITHOUT ANY WARRANTY; without even the implied warranty of
# MERCHANTABILITY or FITNESS FOR A PARTICULAR PURPOSE.  See the
# GNU Affero General Public License for more details.
#
# You should have received a copy of the GNU Affero General Public License
# along with this program.  If not, see <http://www.gnu.org/licenses/>.
#
# Authors:
#     See AUTHORS file.
#

from django.conf import settings
from django.contrib import messages
from django.contrib.auth.decorators import login_required
from django.contrib.auth.models import User, Group
from django.core.cache import cache
from django.core.exceptions import ObjectDoesNotExist
from django.urls import reverse, resolve
from django.db import connection, transaction
from django.db.models import Q
from django.http import HttpResponseRedirect, Http404,\
    HttpResponsePermanentRedirect, JsonResponse
from django.shortcuts import get_object_or_404, redirect
from django.utils.six.moves.urllib.parse import urlparse
from django.http import HttpResponse
from django.template import loader
from accounts.models import Profile
from comments.forms import CommentForm
from comments.models import Comment
from forum.models import Thread
from freesound.freesound_exceptions import PermissionDenied
from geotags.models import GeoTag
from networkx import nx
from utils.frontend_handling import render
from sounds.forms import *
from sounds.management.commands.create_remix_groups import _create_nodes, _create_and_save_remixgroup
from sounds.models import Sound, Pack, License, Download, RemixGroup, DeletedSound, SoundOfTheDay, SoundLicenseHistory
from sounds.templatetags import display_sound
from donations.models import DonationsModalSettings
from tickets import TICKET_STATUS_CLOSED
from utils.search.search_general import get_random_sound_from_solr
from tickets.models import Ticket, TicketComment
from utils.downloads import download_sounds, should_suggest_donation
from utils.encryption import encrypt, decrypt
from utils.functional import combine_dicts
from utils.mail import send_mail_template
from utils.nginxsendfile import sendfile
from utils.pagination import paginate
from utils.similarity_utilities import get_similar_sounds
from utils.text import remove_control_chars
from follow import follow_utils
from operator import itemgetter
import gearman
import datetime
import time
import logging
import json
import os


logger = logging.getLogger('web')
downloads_logger = logging.getLogger('downloads')


def get_sound_of_the_day_id():
    """
    Returns random id of sound (int)
    """
    cache_key = "random_sound"
    random_sound = cache.get(cache_key)
    if not random_sound:
        try:
            today = datetime.date.today()
            now = datetime.datetime.now()
            tomorrow = datetime.datetime(today.year, today.month, today.day)
            time_until_tomorrow = tomorrow - now

            rnd = SoundOfTheDay.objects.get(date_display=today)
            random_sound = rnd.sound_id
            # Set the cache to expire at midnight tomorrow, so that
            # a new sound is chosen
            cache.set(cache_key, random_sound, time_until_tomorrow.seconds)
        except SoundOfTheDay.DoesNotExist:
            return None
    return random_sound


def sounds(request):
    n_weeks_back = 1
    latest_sounds = Sound.objects.latest_additions(5, '2 days')
    latest_sound_objects = Sound.objects.ordered_ids([latest_sound['sound_id'] for latest_sound in latest_sounds])
    latest_sounds = [(latest_sound, latest_sound_objects[index],) for index, latest_sound in enumerate(latest_sounds)]
    latest_packs = Pack.objects.select_related().filter(num_sounds__gt=0).exclude(is_deleted=True).order_by("-last_updated")[0:20]
    last_week = datetime.datetime.now()-datetime.timedelta(weeks=n_weeks_back)
    popular_sound_ids = [snd.id for snd in Sound.objects.filter(\
            Q(moderation_date__gte=last_week) | Q(created__gte=last_week)).order_by("-num_downloads")[0:5]]
    popular_sounds = Sound.objects.ordered_ids(popular_sound_ids)
    popular_packs = Pack.objects.filter(created__gte=last_week).exclude(is_deleted=True).order_by("-num_downloads")[0:5]
    random_sound_id = get_sound_of_the_day_id()
    if random_sound_id:
        random_sound = Sound.objects.bulk_query_id([random_sound_id])[0]
    else:
        random_sound = None
    tvars = {
        'latest_sounds': latest_sounds,
        'latest_packs': latest_packs,
        'popular_sounds': popular_sounds,
        'popular_packs': popular_packs,
        'random_sound': random_sound
    }
    return render(request, 'sounds/sounds.html', tvars)


def remixed(request):
    qs = RemixGroup.objects.all().order_by('-group_size')
    tvars = dict()
    tvars.update(paginate(request, qs, settings.SOUND_COMMENTS_PER_PAGE))
    return render(request, 'sounds/remixed.html', tvars)


def random(request):
    sound = get_random_sound_from_solr()
    sound_obj = None
    if sound:
        try:
            # There is a small edge case where a sound may have been marked
            # as explicit and is selected here before the index is updated,
            # but we expect this to happen rarely enough that it's not a problem
            sound_obj = Sound.objects.get(id=sound['id'])
        except Sound.DoesNotExist:
            pass
    if sound_obj is None:
        # Only if solr is down - Won't happen very often, but Sound.objects.random
        # will also restrict by sounds with at least 3 ratings  and an average
        # rating of >6. Not important to change this for the rare case that we trigger this.
        try:
            sound_obj = Sound.objects.random()
        except Sound.DoesNotExist:
            pass
    if sound_obj is None:
        raise Http404
    return HttpResponseRedirect('{}?random_browsing=true'.format(
        reverse('sound', args=[sound_obj.user.username, sound_obj.id])))


def packs(request):
    order = request.GET.get("order", "name")
    if order not in ["name", "-last_updated", "-created", "-num_sounds", "-num_downloads"]:
        order = "name"
    qs = Pack.objects.select_related() \
                     .filter(num_sounds__gt=0) \
                     .exclude(is_deleted=True) \
                     .order_by(order)
    tvars = {'order': order}
    tvars.update(paginate(request, qs, settings.PACKS_PER_PAGE, cache_count=True))
    return render(request, 'sounds/browse_packs.html', tvars)


def get_current_thread_ids():
    cursor = connection.cursor()
    cursor.execute("""
          SELECT forum_thread.id
            FROM forum_thread, forum_post
           WHERE forum_thread.last_post_id = forum_post.id
        ORDER BY forum_post.id DESC LIMIT 10
    """)
    return [x[0] for x in cursor.fetchall()]


def front_page(request):
    rss_cache = cache.get("rss_cache", None)
    donations_cache = cache.get("donations_cache", None)
    current_forum_threads = Thread.objects.filter(pk__in=get_current_thread_ids(),
                                                  first_post__moderation_state="OK",
                                                  last_post__moderation_state="OK") \
                                          .order_by('-last_post__created') \
                                          .select_related('author',
                                                          'forum',
                                                          'last_post',
                                                          'last_post__author',
                                                          'last_post__thread',
                                                          'last_post__thread__forum')
    latest_additions = Sound.objects.latest_additions(5, '2 days')
    random_sound_id = get_sound_of_the_day_id()
    if random_sound_id:
        random_sound = Sound.objects.bulk_query_id([random_sound_id])[0]
    else:
        random_sound = None
    tvars = {
        'rss_cache': rss_cache,
        'donations_cache': donations_cache,
        'current_forum_threads': current_forum_threads,
        'latest_additions': latest_additions,
        'random_sound': random_sound
    }
    return render(request, 'index.html', tvars)


def sound(request, username, sound_id):
    try:
        sound = Sound.objects.select_related("license", "user", "user__profile", "pack").get(id=sound_id)
        if sound.user.username.lower() != username.lower():
            raise Http404
        user_is_owner = request.user.is_authenticated and \
            (sound.user == request.user or request.user.is_superuser or request.user.is_staff or
             Group.objects.get(name='moderators') in request.user.groups.all())
        # If the user is authenticated and this file is his, don't worry about moderation_state and processing_state
        if user_is_owner:
            if sound.moderation_state != "OK":
                messages.add_message(request, messages.INFO, 'Be advised, this file has <b>not been moderated</b> yet.')
            if sound.processing_state != "OK":
                messages.add_message(request, messages.INFO, 'Be advised, this file has <b>not been processed</b> yet.')
        else:
            if sound.moderation_state != 'OK' or sound.processing_state != 'OK':
                raise Http404
    except Sound.DoesNotExist:
        if DeletedSound.objects.filter(sound_id=sound_id).exists():
            return render(request, 'sounds/deleted_sound.html')
        else:
            raise Http404

    if request.method == "POST":
        form = CommentForm(request, request.POST)
        if request.user.is_authenticated:
            if request.user.profile.is_blocked_for_spam_reports():
                messages.add_message(request, messages.INFO, "You're not allowed to post the comment because your account "
                                                             "has been temporaly blocked after multiple spam reports")
            else:
                if form.is_valid():
                    comment_text = form.cleaned_data["comment"]
                    sound.add_comment(request.user, comment_text)
                    try:
                        if request.user.profile.email_not_disabled("new_comment"):
                            # Send the user an email to notify him of the new comment!
                            logger.debug("Notifying user %s of a new comment by %s" % (sound.user.username,
                                                                                       request.user.username))
                            send_mail_template(u'You have a new comment.', 'sounds/email_new_comment.txt',
                                               {'sound': sound, 'user': request.user, 'comment': comment_text},
                                               None, sound.user.email)
                    except Exception as e:
                        # If the email sending fails, ignore...
                        logger.error("Problem sending email to '%s' about new comment: %s" % (request.user.email, e))

                    return HttpResponseRedirect(sound.get_absolute_url())
    else:
        form = CommentForm(request)

    qs = Comment.objects.select_related("user", "user__profile")\
        .filter(sound_id=sound_id)
    display_random_link = request.GET.get('random_browsing')
    is_following = False
    if request.user.is_authenticated:
        users_following = follow_utils.get_users_following(request.user)
        if sound.user in users_following:
            is_following = True
    is_explicit = sound.is_explicit and (not request.user.is_authenticated \
                        or not request.user.profile.is_adult)


    tvars = {
        'sound': sound,
        'username': username,
        'form': form,
        'display_random_link': display_random_link,
        'is_following': is_following,
        'is_explicit': is_explicit,
        'sizes': settings.IFRAME_PLAYER_SIZE,
    }
    tvars.update(paginate(request, qs, settings.SOUND_COMMENTS_PER_PAGE))
    return render(request, 'sounds/sound.html', tvars)


@login_required
def after_download_modal(request):
    """
    This view checks if a modal should be shown after the user has downloaded a sound, and returns either the contents
    of the modal if needed.
    """
    response_content = None  # Default content of the response set to None (no modal)
    sound_name = request.GET.get('sound_name', 'this sound')  # Gets some data sent by the client

    def modal_shown_timestamps_cache_key(user):
        return 'modal_shown_timestamps_donations_shown_%i' % user.id

    if DonationsModalSettings.get_donation_modal_settings().enabled:
        # Get timestamps of last times modal was shown from cache
        modal_shown_timestamps = cache.get(modal_shown_timestamps_cache_key(request.user), [])

        # Iterate over timestamps, keep only the ones in last 24 hours and do the counting
        modal_shown_timestamps = [item for item in modal_shown_timestamps if item > (time.time() - 24 * 3600)]

        if should_suggest_donation(request.user, len(modal_shown_timestamps)):
            logger.info('Showing after download donate modal (%s)' % json.dumps({'user_id': request.user.id}))
            modal_shown_timestamps.append(time.time())
            cache.set(modal_shown_timestamps_cache_key(request.user), modal_shown_timestamps)
            template = loader.get_template('sounds/after_download_modal_donation.html')
            response_content = template.render({'sound_name': sound_name})

    return JsonResponse({'content': response_content})

@transaction.atomic()
def sound_download(request, username, sound_id):
    if not request.user.is_authenticated:
        return HttpResponseRedirect('%s?next=%s' % (reverse("accounts-login"),
                                                    reverse("sound", args=[username, sound_id])))
    sound = get_object_or_404(Sound, id=sound_id, moderation_state="OK", processing_state="OK")
    if sound.user.username.lower() != username.lower():
        raise Http404

<<<<<<< HEAD
    if settings.FEATURE_LOG_SOUND_DOWNLOADS:
        if 'HTTP_RANGE' not in request.META:
            downloads_logger.info('Download sound', extra={
                'user_id': request.user.id,
                'user_ip': request.META.get('HTTP_X_FORWARDED_FOR'),
                'protocol': request.META.get('HTTP_X_FORWARDED_PROTOCOL'),
                'session_id': request.session.session_key,
                'user_agent': request.META.get('HTTP_USER_AGENT'),
                'sound_id': sound_id,
                'range': request.META.get('HTTP_RANGE', None),
            })
=======
    if settings.LOG_DOWNLOADS:
        downloads_logger.info('Download sound', extra={
            'user_id': request.user.id,
            'user_ip': request.META.get('HTTP_X_FORWARDED_FOR'),
            'protocol': request.META.get('HTTP_X_FORWARDED_PROTOCOL'),
            'session_id': request.session.session_key,
            'user_agent': request.META.get('HTTP_USER_AGENT'),
            'sound_id': sound_id,
            'range': request.META.get('HTTP_RANGE', None),
        })
>>>>>>> c698ad7c

    if not Download.objects.filter(user=request.user, sound=sound).exists():
        Download.objects.create(user=request.user, sound=sound, license=sound.license)
    return sendfile(sound.locations("path"), sound.friendly_filename(), sound.locations("sendfile_url"))


def pack_download(request, username, pack_id):
    if not request.user.is_authenticated:
        return HttpResponseRedirect('%s?next=%s' % (reverse("accounts-login"),
                                                    reverse("pack", args=[username, pack_id])))
    pack = get_object_or_404(Pack, id=pack_id)
    if pack.user.username.lower() != username.lower():
        raise Http404

<<<<<<< HEAD
    if settings.FEATURE_LOG_SOUND_DOWNLOADS:
        if 'HTTP_RANGE' not in request.META:
            downloads_logger.info('Download pack', extra={
                'user_id': request.user.id,
                'user_ip': request.META.get('HTTP_X_FORWARDED_FOR'),
                'protocol': request.META.get('HTTP_X_FORWARDED_PROTOCOL'),
                'session_id': request.session.session_key,
                'user_agent': request.META.get('HTTP_USER_AGENT'),
                'pack_id': pack_id,
                'range': request.META.get('HTTP_RANGE', None),
            })
=======
    if settings.LOG_DOWNLOADS:
        downloads_logger.info('Download pack', extra={
            'user_id': request.user.id,
            'user_ip': request.META.get('HTTP_X_FORWARDED_FOR'),
            'protocol': request.META.get('HTTP_X_FORWARDED_PROTOCOL'),
            'session_id': request.session.session_key,
            'user_agent': request.META.get('HTTP_USER_AGENT'),
            'pack_id': pack_id,
            'range': request.META.get('HTTP_RANGE', None),
        })
>>>>>>> c698ad7c

    if not Download.objects.filter(user=request.user, pack=pack).exists():
        Download.objects.create(user=request.user, pack=pack)
    licenses_url = (reverse('pack-licenses', args=[username, pack_id]))
    return download_sounds(licenses_url, pack)


def pack_licenses(request, username, pack_id):
    pack = get_object_or_404(Pack, id=pack_id)
    attribution = pack.get_attribution()
    return HttpResponse(attribution, content_type="text/plain")


@login_required
@transaction.atomic()
def sound_edit(request, username, sound_id):
    sound = get_object_or_404(Sound, id=sound_id, processing_state='OK')
    if sound.user.username.lower() != username.lower():
        raise Http404

    if not (request.user.has_perm('sound.can_change') or sound.user == request.user):
        raise PermissionDenied

    def is_selected(prefix):
        if request.method == "POST":
            for name in request.POST.keys():
                if name.startswith(prefix + '-'):
                    return True
        return False

    def update_sound_tickets(sound, text):
        tickets = Ticket.objects.filter(sound_id=sound.id)\
                               .exclude(status=TICKET_STATUS_CLOSED)
        for ticket in tickets:
            tc = TicketComment(sender=request.user,
                               ticket=ticket,
                               moderator_only=False,
                               text=text)
            tc.save()
            ticket.send_notification_emails(ticket.NOTIFICATION_UPDATED,
                                            ticket.MODERATOR_ONLY)

    if is_selected("description"):
        description_form = SoundDescriptionForm(
                request.POST,
                prefix="description",
                explicit_disable=sound.is_explicit)

        if description_form.is_valid():
            data = description_form.cleaned_data
            sound.is_explicit = data["is_explicit"]
            sound.set_tags(data["tags"])
            sound.description = remove_control_chars(data["description"])
            sound.original_filename = data["name"]
            sound.mark_index_dirty()
            sound.invalidate_template_caches()
            update_sound_tickets(sound, '%s updated the sound description and/or tags.' % request.user.username)
            return HttpResponseRedirect(sound.get_absolute_url())
    else:
        tags = " ".join([tagged_item.tag.name for tagged_item in sound.tags.all().order_by('tag__name')])
        description_form = SoundDescriptionForm(prefix="description",
                                                explicit_disable=sound.is_explicit,
                                                initial=dict(tags=tags,
                                                             description=sound.description,
                                                             name=sound.original_filename))

    packs = Pack.objects.filter(user=request.user).exclude(is_deleted=True)
    if is_selected("pack"):
        pack_form = PackForm(packs, request.POST, prefix="pack")
        if pack_form.is_valid():
            data = pack_form.cleaned_data
            affected_packs = []
            if data['new_pack']:
                (pack, created) = Pack.objects.get_or_create(user=sound.user, name=data['new_pack'])
                if sound.pack:
                    affected_packs.append(sound.pack)  # Append previous sound pack if exists
                sound.pack = pack
                affected_packs.append(pack)
            else:
                new_pack = data["pack"]
                old_pack = sound.pack
                if new_pack != old_pack:
                    sound.pack = new_pack
                    if new_pack:
                        affected_packs.append(new_pack)
                    if old_pack:
                        affected_packs.append(old_pack)

            sound.mark_index_dirty()  # Marks as dirty and saves
            sound.invalidate_template_caches()
            update_sound_tickets(sound, '%s updated the sound pack.' % request.user.username)
            for affected_pack in affected_packs:  # Process affected packs
                affected_pack.process()

            return HttpResponseRedirect(sound.get_absolute_url())
    else:
        pack_form = PackForm(packs, prefix="pack", initial=dict(pack=sound.pack.id) if sound.pack else None)

    if is_selected("geotag"):
        geotag_form = GeotaggingForm(request.POST, prefix="geotag")
        if geotag_form.is_valid():
            data = geotag_form.cleaned_data
            if data["remove_geotag"]:
                if sound.geotag:
                    sound.geotag.delete()
                    sound.geotag = None
                    sound.mark_index_dirty()
            else:
                if sound.geotag:
                    sound.geotag.lat = data["lat"]
                    sound.geotag.lon = data["lon"]
                    sound.geotag.zoom = data["zoom"]
                    sound.geotag.save()
                else:
                    sound.geotag = GeoTag.objects.create(lat=data["lat"], lon=data["lon"], zoom=data["zoom"],
                                                         user=request.user)
                    sound.mark_index_dirty()

            sound.mark_index_dirty()
            sound.invalidate_template_caches()
            update_sound_tickets(sound, '%s updated the sound geotag.' % request.user.username)
            return HttpResponseRedirect(sound.get_absolute_url())
    else:
        if sound.geotag:
            geotag_form = GeotaggingForm(prefix="geotag", initial=dict(lat=sound.geotag.lat, lon=sound.geotag.lon,
                                                                       zoom=sound.geotag.zoom))
        else:
            geotag_form = GeotaggingForm(prefix="geotag")

    license_form = NewLicenseForm(request.POST)
    if request.POST and license_form.is_valid():
        new_license = license_form.cleaned_data["license"]
        if new_license != sound.license:
            sound.set_license(new_license)
        sound.mark_index_dirty()  # Sound is saved here
        if sound.pack:
            sound.pack.process()  # Sound license changed, process pack (if sound has pack)
        sound.invalidate_template_caches()
        update_sound_tickets(sound, '%s updated the sound license.' % request.user.username)
        return HttpResponseRedirect(sound.get_absolute_url())
    else:
        license_form = NewLicenseForm(initial={'license': sound.license})

    tvars = {
        'sound': sound,
        'description_form': description_form,
        'pack_form': pack_form,
        'geotag_form': geotag_form,
        'license_form': license_form
    }
    return render(request, 'sounds/sound_edit.html', tvars)


@login_required
def pack_edit(request, username, pack_id):
    pack = get_object_or_404(Pack, id=pack_id)
    if pack.user.username.lower() != username.lower():
        raise Http404
    pack_sounds = ",".join([str(s.id) for s in pack.sounds.all()])

    if not (request.user.has_perm('pack.can_change') or pack.user == request.user):
        raise PermissionDenied

    current_sounds = list()
    if request.method == "POST":
        form = PackEditForm(request.POST, instance=pack)
        if form.is_valid():
            form.save()
            pack.sounds.all().update(is_index_dirty=True)
            return HttpResponseRedirect(pack.get_absolute_url())
    else:
        form = PackEditForm(instance=pack, initial=dict(pack_sounds=pack_sounds))
        current_sounds = Sound.objects.bulk_sounds_for_pack(pack_id=pack.id)
    tvars = {
        'pack': pack,
        'form': form,
        'current_sounds': current_sounds,
    }
    return render(request, 'sounds/pack_edit.html', tvars)


@login_required
def pack_delete(request, username, pack_id):
    pack = get_object_or_404(Pack, id=pack_id)
    if pack.user.username.lower() != username.lower():
        raise Http404

    if not (request.user.has_perm('pack.can_change') or pack.user == request.user):
        raise PermissionDenied

    encrypted_string = request.GET.get("pack", None)
    waited_too_long = False
    if encrypted_string is not None:
        pack_id, now = decrypt(encrypted_string).split("\t")
        pack_id = int(pack_id)
        link_generated_time = float(now)
        if pack_id != pack.id:
            raise PermissionDenied
        if abs(time.time() - link_generated_time) < 10:
            logger.debug("User %s requested to delete pack %s" % (request.user.username, pack_id))
            pack.delete_pack(remove_sounds=False)
            return HttpResponseRedirect(reverse("accounts-home"))
        else:
            waited_too_long = True

    encrypted_link = encrypt(u"%d\t%f" % (pack.id, time.time()))
    tvars = {
        'pack': pack,
        'encrypted_link': encrypted_link,
        'waited_too_long': waited_too_long
    }
    return render(request, 'sounds/pack_delete.html', tvars)


@login_required
def sound_edit_sources(request, username, sound_id):
    sound = get_object_or_404(Sound, id=sound_id)
    if sound.user.username.lower() != username.lower():
        raise Http404

    if not (request.user.has_perm('sound.can_change') or sound.user == request.user):
        raise PermissionDenied

    current_sources = Sound.objects.ordered_ids([element['id'] for element in sound.sources.all().values('id')])
    sources_string = ",".join(map(str, [source.id for source in current_sources]))
    if request.method == 'POST':
        form = RemixForm(sound, request.POST)
        if form.is_valid():
            form.save()
    else:
        form = RemixForm(sound, initial=dict(sources=sources_string))
    tvars = {
        'sound': sound,
        'form': form,
        'current_sources': current_sources
    }
    return render(request, 'sounds/sound_edit_sources.html', tvars)


def remixes(request, username, sound_id):
    sound = get_object_or_404(Sound, id=sound_id, moderation_state="OK", processing_state="OK")
    if sound.user.username.lower() != username.lower():
        raise Http404
    try:
        remix_group = sound.remix_group.all()[0]
    except:
        raise Http404
    return HttpResponseRedirect(reverse("remix-group", args=[remix_group.id]))


def remix_group(request, group_id):
    group = get_object_or_404(RemixGroup, id=group_id)
    data = group.protovis_data
    sounds = Sound.objects.ordered_ids(
        [element['id'] for element in group.sounds.all().order_by('created').values('id')])
    tvars = {
        'sounds': sounds,
        'last_sound': sounds[len(sounds)-1],
        'group_sound': sounds[0],
        'data': data,
    }
    return render(request, 'sounds/remixes.html', tvars)


def geotag(request, username, sound_id):
    sound = get_object_or_404(Sound, id=sound_id, moderation_state="OK", processing_state="OK")
    if sound.user.username.lower() != username.lower():
        raise Http404
    return render(request, 'sounds/geotag.html', locals())


def similar(request, username, sound_id):
    sound = get_object_or_404(Sound,
                              id=sound_id,
                              moderation_state="OK",
                              processing_state="OK",
                              analysis_state="OK",
                              similarity_state="OK")
    if sound.user.username.lower() != username.lower():
        raise Http404

    similarity_results, count = get_similar_sounds(sound, request.GET.get('preset', None), int(settings.SOUNDS_PER_PAGE))
    logger.debug('Got similar_sounds for %s: %s' % (sound_id, similarity_results))
    similar_sounds = Sound.objects.ordered_ids([sound_id for sound_id, distance in similarity_results])
    return render(request, 'sounds/similar.html', locals())


def pack(request, username, pack_id):
    try:
        pack = Pack.objects.select_related().get(id=pack_id)
        if pack.user.username.lower() != username.lower():
            raise Http404
    except Pack.DoesNotExist:
        raise Http404

    if pack.is_deleted:
        return render(request, 'sounds/deleted_pack.html')

    qs = Sound.objects.only('id').filter(pack=pack, moderation_state="OK", processing_state="OK")
    paginate_data = paginate(request, qs, settings.SOUNDS_PER_PAGE)
    paginator = paginate_data['paginator']
    current_page = paginate_data['current_page']
    page = paginate_data['page']
    sound_ids = [sound_obj.id for sound_obj in page]
    pack_sounds = Sound.objects.ordered_ids(sound_ids)

    num_sounds_ok = len(qs)
    if num_sounds_ok == 0 and pack.num_sounds != 0:
        messages.add_message(request, messages.INFO, 'The sounds of this pack have <b>not been moderated</b> yet.')
    else :
        if num_sounds_ok < pack.num_sounds :
            messages.add_message(request, messages.INFO, 'This pack contains more sounds that have <b>not been moderated</b> yet.')

    # If user is owner of pack, display form to add description
    enable_description_form = False
    if request.user.username == username:
        enable_description_form = True
        form = PackDescriptionForm(instance = pack)

    # Manage POST info (if adding a description)
    if request.method == 'POST':
        form = PackDescriptionForm(request.POST, pack)
        if form.is_valid():
            pack.description = form.cleaned_data['description']
            pack.save()
        else:
            pass

    return render(request, 'sounds/pack.html', locals())


def packs_for_user(request, username):
    user = get_object_or_404(User, username__iexact=username)
    order = request.GET.get("order", "name")
    if order not in ["name", "-last_updated", "-created", "-num_sounds", "-num_downloads"]:
        order = "name"
    qs = Pack.objects.select_related().filter(user=user, num_sounds__gt=0).exclude(is_deleted=True).order_by(order)
    return render(request, 'sounds/packs.html', combine_dicts(paginate(request, qs, settings.PACKS_PER_PAGE), locals()))


def for_user(request, username):
    user = get_object_or_404(User, username__iexact=username)
    qs = Sound.public.only('id').filter(user=user)
    paginate_data = paginate(request, qs, settings.SOUNDS_PER_PAGE)
    paginator = paginate_data['paginator']
    current_page = paginate_data['current_page']
    page = paginate_data['page']
    sound_ids = [sound_obj.id for sound_obj in page]
    user_sounds = Sound.objects.ordered_ids(sound_ids)
    return render(request, 'sounds/for_user.html', locals())


@login_required
def delete(request, username, sound_id):
    sound = get_object_or_404(Sound, id=sound_id)
    if sound.user.username.lower() != username.lower():
        raise Http404

    if not (request.user.has_perm('sound.delete_sound') or sound.user == request.user):
        raise PermissionDenied

    error_message = None
    if request.method == "POST" :
        form = DeleteSoundForm(request.POST, sound_id=sound_id)
        if not form.is_valid():
            error_message = "Sorry, you waited too long, ... try again?"
            form = DeleteSoundForm(sound_id=sound_id)
        else:

            logger.debug("User %s requested to delete sound %s" % (request.user.username,sound_id))
            try:
                ticket = sound.ticket
                tc = TicketComment(sender=request.user,
                                   text="User %s deleted the sound" % request.user,
                                   ticket=ticket,
                                   moderator_only=False)
                tc.save()
            except Ticket.DoesNotExist:
                # No ticket assigned, not adding any message (should not happen)
                pass
            sound.delete()

            return HttpResponseRedirect(reverse("accounts-home"))
    else:
        form = DeleteSoundForm(sound_id=sound_id)

    tvars = {
            'error_message': error_message,
            'delete_form': form,
            'sound': sound
            }
    return render(request, 'sounds/delete.html', tvars)


def flag(request, username, sound_id):
    sound = get_object_or_404(Sound, id=sound_id, moderation_state="OK", processing_state="OK")
    if sound.user.username.lower() != username.lower():
        raise Http404

    user = None
    if request.user.is_authenticated:
        user = request.user

    if request.method == "POST":
        flag_form = FlagForm(request.POST)
        if flag_form.is_valid():
            flag = flag_form.save()
            flag.reporting_user = user
            flag.sound = sound
            flag.save()

            if user:
                user_email = user.email
            else:
                user_email = flag_form.cleaned_data["email"]

            from_email = settings.DEFAULT_FROM_EMAIL
            send_mail_template(u"[flag] flagged file", "sounds/email_flag.txt",
                               {"flag": flag}, from_email, reply_to=user_email)

            return redirect(sound)
    else:
        initial = {}
        if user:
            initial["email"] = user.email
        flag_form = FlagForm(initial=initial)

    tvars = {"sound": sound,
             "flag_form": flag_form}

    return render(request, 'sounds/sound_flag.html', tvars)


def sound_short_link(request, sound_id):
    sound = get_object_or_404(Sound, id=sound_id)
    return redirect('sound', username=sound.user.username,
            sound_id=sound.id)


def __redirect_old_link(request, cls, url_name):
    obj_id = request.GET.get('id', False)
    if obj_id:
        try:
            obj = get_object_or_404(cls, id=int(obj_id))
            return HttpResponsePermanentRedirect(reverse(url_name, args=[obj.user.username, obj_id]))
        except ValueError:
            raise Http404
    else:
        raise Http404


def old_sound_link_redirect(request):
    return __redirect_old_link(request, Sound, "sound")


def old_pack_link_redirect(request):
    return __redirect_old_link(request, Pack, "pack")


def display_sound_wrapper(request, username, sound_id):
    sound_obj = get_object_or_404(Sound, id=sound_id, user__username__iexact=username)

    # The following code is duplicated in sounds.tempaltetags.display_sound. This could be optimized.
    is_explicit = False
    if sound_obj is not None:
        is_explicit = sound_obj.is_explicit and \
                      (not request.user.is_authenticated or \
                       not request.user.profile.is_adult)
    tvars = {
        'sound_id': sound_id,
        'sound': sound_obj,
        'sound_tags': sound_obj.get_sound_tags(12),
        'sound_user': sound_obj.user.username,
        'license_name': sound_obj.license.name,
        'media_url': settings.MEDIA_URL,
        'request': request,
        'is_explicit': is_explicit
    }
    return render(request, 'sounds/display_sound.html', tvars)


def embed_iframe(request, sound_id, player_size):
    """
    This view returns an HTML player of `sound_id` which can be embeded in external sites.
    The player can take different "sizes" including:

        - 'mini': shows just a play button and a loop button. No background image.
          Eg: /embed/sound/iframe/1234/simple/mini/.
        - 'small': shows a play button, a loop button and the name of the user and sound.
          No background image. Eg: /embed/sound/iframe/1234/simple/small/.
        - 'medium': shows the waveform image with playing controls plus the sound name, username, license and some tags.
          Eg: /embed/sound/iframe/1234/simple/medium/.
        - 'medium_no_info': shows the waveform and with playing controls.
          Eg: /embed/sound/iframe/1234/simple/medium_no_info/.
        - 'large': shows the waveform image in large size with playing controls plus the sound name, username and license.
          Eg: /embed/sound/iframe/1234/simple/large/.
        - 'large_no_info': shows the waveform image in large size with playing controls.
          Eg: /embed/sound/iframe/1234/simple/large_no_info/.
        - 'full_size': like 'large' but taking the full width (used in twitter embeds).
          Eg: /embed/sound/iframe/1234/simple/full_size/.

    The sizes 'medium', 'medium_no_info', 'large', 'large_no_info' and 'full_size' can optionally show the spectrogram
    image instead of the waveform if being passed a request parameter 'spec=1' in the URL.
    Eg: /embed/sound/iframe/1234/simple/large/?spec=1.

    The sizes 'medium' and 'medium_no_info' can optionally show a button to toggle the background image between the
    waveform and the spectrogram by passing the request parameter 'td=1'. Bigger sizes always show that button.
    """
    if player_size not in ['mini', 'small', 'medium', 'large', 'large_no_info', 'medium_no_info', 'full_size']:
        raise Http404
    sound = get_object_or_404(Sound, id=sound_id, moderation_state='OK', processing_state='OK')
    tvars = {
        'sound': sound,
        'username_and_filename': '%s - %s' % (sound.user.username, sound.original_filename),
        'size': player_size,
        'use_spectrogram': request.GET.get('spec', None) == '1',
        'show_toggle_display_button': request.GET.get('td', None) == '1',
    }
    return render(request, 'sounds/sound_iframe.html', tvars)


def oembed(request):
    url = request.GET.get('url', '')
    view, args, kwargs = resolve(urlparse(url)[2])
    if not 'sound_id' in kwargs:
        raise Http404
    sound_id = kwargs['sound_id']
    sound = get_object_or_404(Sound, id=sound_id, moderation_state='OK', processing_state='OK')
    player_size = request.GET.get('size', 'medium')
    if player_size == 'large':
        sizes = settings.IFRAME_PLAYER_SIZE['large']
    if player_size == 'medium':
        sizes = settings.IFRAME_PLAYER_SIZE['medium']
    if player_size == 'small':
        sizes = settings.IFRAME_PLAYER_SIZE['small']
    tvars = {
        'sound': sound,
        'sizes': sizes,
        'player_size': player_size,
    }
    return render(request, 'sounds/sound_oembed.xml', tvars, content_type='text/xml')


def downloaders(request, username, sound_id):
    sound = get_object_or_404(Sound, id=sound_id)

    # Retrieve all users that downloaded a sound
    qs = Download.objects.filter(sound=sound_id)

    pagination = paginate(request, qs, 32, object_count=sound.num_downloads)
    page = pagination["page"]

    # Get all users+profiles for the user ids
    sounds = list(page)
    userids = [s.user_id for s in sounds]
    users = User.objects.filter(pk__in=userids).select_related("profile")
    user_map = {}
    for u in users:
        user_map[u.id] = u

    download_list = []
    for s in page:
        download_list.append({"created":s.created, "user": user_map[s.user_id]})
    download_list = sorted(download_list, key=itemgetter("created"), reverse=True)

    tvars = {"sound": sound,
             "username": username,
             "download_list": download_list}
    tvars.update(pagination)

    return render(request, 'sounds/downloaders.html', tvars)


def pack_downloaders(request, username, pack_id):
    pack = get_object_or_404(Pack, id = pack_id)

    # Retrieve all users that downloaded a sound
    qs = Download.objects.filter(pack=pack_id)
    return render(request, 'sounds/pack_downloaders.html', combine_dicts(paginate(request, qs, 32, object_count=pack.num_downloads), locals()))<|MERGE_RESOLUTION|>--- conflicted
+++ resolved
@@ -316,7 +316,6 @@
     if sound.user.username.lower() != username.lower():
         raise Http404
 
-<<<<<<< HEAD
     if settings.FEATURE_LOG_SOUND_DOWNLOADS:
         if 'HTTP_RANGE' not in request.META:
             downloads_logger.info('Download sound', extra={
@@ -328,18 +327,6 @@
                 'sound_id': sound_id,
                 'range': request.META.get('HTTP_RANGE', None),
             })
-=======
-    if settings.LOG_DOWNLOADS:
-        downloads_logger.info('Download sound', extra={
-            'user_id': request.user.id,
-            'user_ip': request.META.get('HTTP_X_FORWARDED_FOR'),
-            'protocol': request.META.get('HTTP_X_FORWARDED_PROTOCOL'),
-            'session_id': request.session.session_key,
-            'user_agent': request.META.get('HTTP_USER_AGENT'),
-            'sound_id': sound_id,
-            'range': request.META.get('HTTP_RANGE', None),
-        })
->>>>>>> c698ad7c
 
     if not Download.objects.filter(user=request.user, sound=sound).exists():
         Download.objects.create(user=request.user, sound=sound, license=sound.license)
@@ -354,7 +341,6 @@
     if pack.user.username.lower() != username.lower():
         raise Http404
 
-<<<<<<< HEAD
     if settings.FEATURE_LOG_SOUND_DOWNLOADS:
         if 'HTTP_RANGE' not in request.META:
             downloads_logger.info('Download pack', extra={
@@ -366,18 +352,6 @@
                 'pack_id': pack_id,
                 'range': request.META.get('HTTP_RANGE', None),
             })
-=======
-    if settings.LOG_DOWNLOADS:
-        downloads_logger.info('Download pack', extra={
-            'user_id': request.user.id,
-            'user_ip': request.META.get('HTTP_X_FORWARDED_FOR'),
-            'protocol': request.META.get('HTTP_X_FORWARDED_PROTOCOL'),
-            'session_id': request.session.session_key,
-            'user_agent': request.META.get('HTTP_USER_AGENT'),
-            'pack_id': pack_id,
-            'range': request.META.get('HTTP_RANGE', None),
-        })
->>>>>>> c698ad7c
 
     if not Download.objects.filter(user=request.user, pack=pack).exists():
         Download.objects.create(user=request.user, pack=pack)

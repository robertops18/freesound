--- conflicted
+++ resolved
@@ -89,15 +89,11 @@
                 profile.save()  # Save last_attempt_of_sending_stream_email
                 continue
 
-<<<<<<< HEAD
+            text_content = render_mail_template('follow/email_stream.txt', locals())
             tvars = {'username': username,
                      'users_sounds': users_sounds,
                      'tags_sounds': tags_sounds}
             text_content = render_mail_template('follow/email_stream.txt', tvars)
-            email_tuples += (subject_str, text_content, settings.DEFAULT_FROM_EMAIL, [email_to]),
-=======
-            text_content = render_mail_template('follow/email_stream.txt', locals())
->>>>>>> 4bbc4830
 
             # Send email
             try:

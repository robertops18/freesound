--- conflicted
+++ resolved
@@ -351,16 +351,7 @@
                                                                       page['next_page_number'],
                                                                       cd['f'],
                                                                       find_api_option(cd['s']))
-
-<<<<<<< HEAD
-            # Add request id to the result (in case user has specified one)
-            if request.GET.get('request_id', '')!='':
-                result['request_id'] = request.GET.get('request_id', '')
-
-=======
-
             add_request_id(request,result)
->>>>>>> a7cbefc8
             return result
         except SolrException, e:
             error = "search error: search_query %s filter_query %s sort %s error %s" \
@@ -437,25 +428,25 @@
     curl:         curl http://www.freesound.org/api/sounds/2/similar
     '''
     def read(self, request, sound_id):
-        
+
         try:
             sound = Sound.objects.get(id=sound_id, moderation_state="OK", processing_state="OK")
             #TODO: similarity_state="OK"
             #TODO: this filter has to be added again, but first the db has to be updated
-            
+
         except Sound.DoesNotExist: #@UndefinedVariable
             resp = rc.NOT_FOUND
             resp = 'There is no sound with id %s' % sound_id
             return resp
-        
+
         similar_sounds = get_similar_sounds(sound,request.GET.get('preset', settings.DEFAULT_SIMILARITY_PRESET), int(request.GET.get('num_results', settings.SOUNDS_PER_PAGE)) )
-                
+
         sounds = [ prepare_collection_sound(Sound.objects.select_related('user').get(id=sound_id)) for sound_id in similar_sounds ]
         result = {'sounds': sounds, 'num_results': len(similar_sounds)}
-    
-        add_request_id(request,result)        
-        return result
-        
+
+        add_request_id(request,result)
+        return result
+
 
 class SoundAnalysisHandler(BaseHandler):
     '''

from django.conf import settings
from piston.handler import BaseHandler
from piston.utils import rc
from search.forms import SoundSearchForm, SEARCH_SORT_OPTIONS_API
from search.views import search_prepare_sort, search_prepare_query
from sounds.models import Sound, Pack, Download
from utils.search.solr import Solr, SolrException, SolrResponseInterpreter, SolrResponseInterpreterPaginator
import logging
from django.contrib.auth.models import User
from utils.search.search import add_all_sounds_to_solr
from django.contrib.sites.models import Site
from utils.pagination import paginate
from django.core.urlresolvers import reverse
from utils.nginxsendfile import sendfile
import yaml

logger = logging.getLogger("api")

# UTILITY FUNCTIONS

def prepend_base(rel):
    return "http://%s%s" % (Site.objects.get_current().domain, rel)

def get_sound_api_url(id):
    return prepend_base(reverse('api-single-sound', args=[id]))

def get_sound_api_analysis_url(id):
    return prepend_base(reverse('api-sound-analysis', args=[id]))

def get_sound_web_url(username, id):
    return prepend_base(reverse('sound', args=[username, id]))

def get_user_api_url(username):
    return prepend_base(reverse('api-single-user', args=[username]))

def get_user_web_url(username):
    return prepend_base(reverse('account', args=[username]))

def get_user_sounds_api_url(username):
    return prepend_base(reverse('api-user-sounds', args=[username]))

def get_user_packs_api_url(username):
    return prepend_base(reverse('api-user-packs', args=[username]))

def get_pack_api_url(pack_id):
    return prepend_base(reverse('api-single-pack', args=[pack_id]))

def get_pack_web_url(username, pack_id):
    return prepend_base(reverse('pack', args=[username, pack_id]))

def get_pack_sounds_api_url(pack_id):
    return prepend_base(reverse('api-pack-sounds', args=[pack_id]))

def get_sound_links(sound):
    ref = get_sound_api_url(sound.id)

    d = {
        'ref': ref,
        'url': get_sound_web_url(sound.user.username, sound.id),
        'serve': ref+'/serve',
        #'preview'   : prepend_base(sound.locations("preview.LQ.mp3.url")),
        'preview-hq-mp3'   : prepend_base(sound.locations("preview.HQ.mp3.url")),
        'preview-hq-ogg'   : prepend_base(sound.locations("preview.HQ.ogg.url")),
        'preview-lq-mp3'   : prepend_base(sound.locations("preview.LQ.mp3.url")),
        'preview-lq-ogg'   : prepend_base(sound.locations("preview.LQ.ogg.url")),
        'waveform_m': prepend_base(sound.locations("display.wave.M.url")),
        'waveform_l': prepend_base(sound.locations("display.wave.L.url")),
        'spectral_m': prepend_base(sound.locations("display.spectral.M.url")),
        'spectral_l': prepend_base(sound.locations("display.spectral.L.url")),
        'analysis_stats': get_sound_api_analysis_url(sound.id),
        'analysis_frames': prepend_base(sound.locations("analysis.frames.url"))
         }
    if sound.pack_id:
        d['pack'] = get_pack_api_url(sound.pack_id)
    return d

def prepare_minimal_user(user):
    return {'username': user.username,
            'ref': get_user_api_url(user.username),
            'url': get_user_web_url(user.username),}

def prepare_single_sound(sound):
    d = {}
    for field in ["num_downloads", "channels", "duration", "samplerate", "samplerate", \
                  "id", "num_comments", "num_ratings", "filesize", \
                  "type", "description", "bitdepth", "bitrate",  "created", \
                  "avg_rating", "original_filename"]:#, "base_filename_slug"]:
        d[field] = getattr(sound, field)
    try:
        d['license'] = sound.license.deed_url
    except:
        pass
    try:
        d['geotag'] = [sound.geotag.lat,sound._geotag_cache.lon]
    except:
        pass
    d['user'] = prepare_minimal_user(sound.user)
    d['tags'] = get_tags(sound)
    d.update(get_sound_links(sound))
    return d

def prepare_single_sound_analysis(sound,request,filter):

    try:
        analysis = yaml.load(file(sound.locations('analysis.statistics.path')))

        # delete nonsensical/faulty descriptors
        del analysis['lowlevel']['silence_rate_20dB']
        del analysis['lowlevel']['silence_rate_30dB']
        del analysis['rhythm']['bpm_confidence']
        del analysis['rhythm']['perceptual_tempo']
        # put the moods in one place
        moods = {'c': {}, 'm': {}}
        for m in ['happy', 'aggressive', 'sad', 'relaxed']:
            moods['c'][m] = analysis['highlevel']['mood_%s' % m]
            del analysis['highlevel']['mood_%s' % m]
        analysis['highlevel']['moods'] = moods
        # rename the mood descriptors that aren't actually moods
        for m in ['party', 'acoustic', 'electronic']:
            analysis['highlevel'][m] = \
                analysis['highlevel']['mood_%s' % m]
            del analysis['highlevel']['mood_%s' % m]
        # put all the genre descriptors in analysis['highlevel']['genre']
        analysis['highlevel']['genre'] = {}
        # rename the genre descriptors
        genre_mappings = {'rosamerica':  {'hip': 'hiphop',
                                          'rhy': 'rnb',
                                          'jaz': 'jazz',
                                          'dan': 'dance',
                                          'roc': 'rock',
                                          'cla': 'classical',
                                          'spe': 'speech'},
                          'dortmund':    {'raphiphop': 'hiphop',
                                          'funksoulrnb': 'rnb',
                                          'folkcountry': 'country'},
                          'tzanetakis':  {'hip': 'hiphop',
                                          'jaz': 'jazz',
                                          'blu': 'blues',
                                          'roc': 'rock',
                                          'cla': 'classical',
                                          'met': 'metal',
                                          'cou': 'country',
                                          'reg': 'reggae',
                                          'dis': 'disco'},
                           'electronica': {}}
        for name,mapping in genre_mappings.items():
            genre_orig = analysis['highlevel']['genre_%s' % name]
            for key,val in mapping.items():
                if key is not val:
                    genre_orig['all'][val] = genre_orig['all'][key]
                    del genre_orig['all'][key]
            if genre_orig['value'] in mapping:
                genre_orig['value'] = mapping[genre_orig['value']]
            analysis['highlevel']['genre'][name[0]] = genre_orig
            del analysis['highlevel']['genre_%s' % name]
        # rename the mirex clusters
        mirex_mapping = {'Cluster1': 'passionate',
                         'Cluster2': 'cheerful',
                         'Cluster3': 'melancholic',
                         'Cluster4': 'humorous',
                         'Cluster5': 'aggressive'}
        for key,val in mirex_mapping.items():
            analysis['highlevel']['mood']['all'][val] = \
                analysis['highlevel']['mood']['all'][key]
            del analysis['highlevel']['mood']['all'][key]
        analysis['highlevel']['mood']['value'] = \
            mirex_mapping[analysis['highlevel']['mood']['value']]
        analysis['highlevel']['moods']['m'] = \
            analysis['highlevel']['mood']
        del analysis['highlevel']['mood']


    except Exception, e:
        raise e
        raise Exception('Could not load analysis data.')

    # only show recommended descriptors
    print request.GET
    if not ('all' in request.GET and request.GET['all'] in ['1', 'true', 'True']):
        analysis = level_filter(analysis, RECOMMENDED_DESCRIPTORS)

    if filter:
        filters = filter.split('/')
        filters = [str(x) for x in filters if x != u'']
        while len(filters) > 0:
            try:
                analysis = analysis.get(filters[0], None)
                if analysis == None:
                    raise Exception('No data here')
                filters = filters[1:]
            except:
                resp = rc.ALL_OK
                resp.status_code = 400
                resp.content = "Invalid Request: Could not find this path in the analysis data."
                return resp


    return analysis


def level_filter(d, fields, sep='.'):
    new_d = {}
    for f in fields:
        fs = f.split(sep)
        level_filter_set(new_d, fs, level_filter_get(d, fs))
    return new_d

def level_filter_set(d, levels, value):
    if len(levels) <= 0:
        return d
    if len(levels) == 1:
        d[levels[0]] = value
    else:
        if not d.has_key(levels[0]):
            d[levels[0]] = {}
        level_filter_set(d[levels[0]], levels[1:], value)
    return d

def level_filter_get(d, levels):
    if len(levels) <= 0:
        return d
    if len(levels) == 1:
        return d.get(levels[0], '')
    else:
        return level_filter_get(d[levels[0]], levels[1:])


RECOMMENDED_DESCRIPTORS = ['metadata.audio_properties',
                           'lowlevel.average_loudness',
                           'rhythm.bpm',
                           'tonal.key_key',
                           'tonal.key_scale',
                           'tonal.key_strength',
                           'tonal.tuning_frequency',
                           'highlevel.live_studio',
                           'highlevel.voice_instrumental',
                           'highlevel.culture',
                           'highlevel.gender',
                           'highlevel.timbre',
                           'highlevel.genre',
                           'highlevel.moods',
                           'highlevel.party',
                           'highlevel.acoustic',
                           'highlevel.electronic',
                           'highlevel.speech_music'
                           ]

def get_tags(sound):
    return [tagged.tag.name for tagged in sound.tags.select_related("tag").all()]

def prepare_collection_sound(sound, include_user=True):
    d = {}
    for field in ["duration", "type", "original_filename"]: #"base_filename_slug",
        d[field] = getattr(sound, field)
    if include_user:
        d['user'] = prepare_minimal_user(sound.user)
    d['tags'] = get_tags(sound)
    d.update(get_sound_links(sound))
    return d

def prepare_single_user(user):
    d = {}
    for field in ["username", "first_name", "last_name", "date_joined"]:
        d[field] = getattr(user, field)
    d['ref'] = get_user_api_url(user.username)
    d['url'] = get_user_web_url(user.username)
    d['about'] = user.profile.about
    d['home_page'] = user.profile.home_page
    d['signature'] = user.profile.signature
    d['sounds'] = get_user_sounds_api_url(user.username)
    d['packs'] = get_user_packs_api_url(user.username)
    return d

def prepare_single_pack(pack, include_user=True):
    d = {}
    for field in ["description", "name", "num_downloads", "created"]:
        d[field] = getattr(pack, field)
    user = User.objects.get(id=pack.user_id)
    if include_user:
        d['user'] = prepare_minimal_user(user)
    d['ref'] = get_pack_api_url(pack.id)
    d['url'] = get_pack_web_url(user.username, pack.id)
    d['sounds'] = get_pack_sounds_api_url(pack.id)
    return d


def find_api_option(cleaned_sort):
    for t in SEARCH_SORT_OPTIONS_API:
        if t[1] == cleaned_sort:
            return t[0]
    return None

# HANDLERS

class SoundSearchHandler(BaseHandler):
    '''
    api endpoint:   /sounds/search
    '''
    allowed_methods = ('GET',)

    '''
    input:          q, f, p, s
    output:         #paginated_search_results#
    curl:           curl http://www.freesound.org/api/search/?q=hoelahoep
    '''
    def read(self, request):

        form = SoundSearchForm(SEARCH_SORT_OPTIONS_API, request.GET)
        if not form.is_valid():
            resp = rc.BAD_REQUEST
            resp.content = form.errors
            return resp

        cd = form.cleaned_data
        #return cd

        solr = Solr(settings.SOLR_URL)

        query = search_prepare_query(cd['q'],
                                     cd['f'],
                                     search_prepare_sort(cd['s'], SEARCH_SORT_OPTIONS_API),
                                     cd['p'],
                                     settings.SOUNDS_PER_API_RESPONSE)

        try:
            results = SolrResponseInterpreter(solr.select(unicode(query)))
            paginator = SolrResponseInterpreterPaginator(results, settings.SOUNDS_PER_API_RESPONSE)
            page = paginator.page(form.cleaned_data['p'])
<<<<<<< HEAD
            sounds = []
            bad_results = 0
            for object in page['object_list'] :
                try:
                    sounds.append( prepare_collection_sound(Sound.objects.select_related('user').get(id=object['id'])) )
                except: # This will happen if there are synchronization errors between solr index and the database. In that case sounds are ommited and both num_results and results per page might become inacurate
                    pass
            result = {'sounds': sounds, 'num_results': paginator.count - bad_results, 'num_pages': paginator.num_pages}
=======
            sounds = [prepare_collection_sound(Sound.objects.select_related('user').get(id=object['id'])) \
                      for object in page['object_list']]
            result = {'sounds': sounds, 'num_results': paginator.count, 'num_pages': paginator.num_pages}
>>>>>>> 7b22d9ea

            # construct previous and next urls
            if page['has_other_pages']:
                if page['has_previous']:
                    result['previous'] = self.__construct_pagination_link(cd['q'],
                                                                          page['previous_page_number'],
                                                                          cd['f'],
                                                                          find_api_option(cd['s']))
                if page['has_next']:
                    result['next'] = self.__construct_pagination_link(cd['q'],
                                                                      page['next_page_number'],
                                                                      cd['f'],
                                                                      find_api_option(cd['s']))

<<<<<<< HEAD

            add_request_id(request,result)
=======
            # Add request id to the result (in case user has specified one)
            if request.GET.get('request_id', '')!='':
                result['request_id'] = request.GET.get('request_id', '')

>>>>>>> 7b22d9ea
            return result
        except SolrException, e:
            error = "search error: search_query %s filter_query %s sort %s error %s" \
                        % (cd['s'], cd['f'], cd['s'], e)
            logger.warning(error)
            resp = rc.ALL_OK
            resp.status_code = 500
            resp.content = error
            return resp

    def __construct_pagination_link(self, q, p, f, s):
        return prepend_base(reverse('api-search')+'?q=%s&p=%s&f=%s&s=%s' % (q,p,f,s))

class SoundHandler(BaseHandler):
    '''
    api endpoint:   /sounds/<sound_id>
    '''
    allowed_methods = ('GET',)

    '''
    input:          n.a.
    output:         #single_sound#
    curl:           curl http://www.freesound.org/api/sounds/2
    '''
    def read(self, request, sound_id):

        try:
            sound = Sound.objects.select_related('geotag', 'user', 'license', 'tags').get(id=sound_id, moderation_state="OK", processing_state="OK")
        except Sound.DoesNotExist: #@UndefinedVariable
            resp = rc.NOT_FOUND
            resp.content = 'There is no sound with id %s' % sound_id
            return resp

        result = prepare_single_sound(sound)

        # Add request id to the result (in case user has specified one)
        if request.GET.get('request_id', '')!='':
            result['request_id'] = request.GET.get('request_id', '')

        return result

class SoundServeHandler(BaseHandler):
    '''
    api endpoint:    /sounds/serve|preview
    '''
    allowed_methods = ('GET',)

    '''
    input:        n.a.
    output:       binary file
    curl:         curl http://www.freesound.org/api/sounds/2/serve
    '''
    def read(self, request, sound_id):

        try:
            sound = Sound.objects.get(id=sound_id, moderation_state="OK", processing_state="OK")
        except Sound.DoesNotExist: #@UndefinedVariable
            resp = rc.NOT_FOUND
            resp = 'There is no sound with id %s' % sound_id
            return resp

<<<<<<< HEAD
        # DISABLED (FOR THE MOMENT WE DON'T UPDATE DOWNLOADS TABLE THROUGH API)
        #Download.objects.get_or_create(user=request.user, sound=sound, interface='A')

=======
        Download.objects.get_or_create(user=request.user, sound=sound)
>>>>>>> 7b22d9ea
        return sendfile(sound.locations("path"), sound.friendly_filename(), sound.locations("sendfile_url"))

class SoundAnalysisHandler(BaseHandler):
    '''
    api endpoint:   /sounds/<sound_id>/analysis/<filter>
    '''
    allowed_methods = ('GET',)

    '''
    input:          n.a.
    output:         #single_sound_analysis#
    curl:           curl http://www.freesound.org/api/sounds/2/analysis
    '''

    def read(self, request, sound_id, filter=False):

        try:
            sound = Sound.objects.select_related('geotag', 'user', 'license', 'tags').get(id=sound_id, moderation_state="OK", analysis_state="OK")
        except Sound.DoesNotExist: #@UndefinedVariable
            resp = rc.NOT_FOUND
            resp.content = 'There is no sound with id %s or analysis is not ready' % sound_id
            return resp

        result = prepare_single_sound_analysis(sound,request,filter)

        # Add request id to the result (in case user has specified one)
        if request.GET.get('request_id', '')!='':
            result['request_id'] = request.GET.get('request_id', '')

        return result

# For future use (when we serve analysis files through autenthication)
#class SoundAnalysisFramesHandler(BaseHandler):
    '''
    api endpoint:   /sounds/<sound_id>/analysis_frames
    '''
    #allowed_methods = ('GET',)

    '''
    #input:          n.a.
    #output:         binary file
    #curl:           curl http://www.freesound.org/api/sounds/2/analysis_frames
    '''
'''
    def read(self, request, sound_id, filter=False):

        try:
            sound = Sound.objects.select_related('geotag', 'user', 'license', 'tags').get(id=sound_id, moderation_state="OK", analysis_state="OK")
        except Sound.DoesNotExist: #@UndefinedVariable
            resp = rc.NOT_FOUND
            resp.content = 'There is no sound with id %s or analysis is not ready' % sound_id
            return resp

        return sendfile(sound.locations('analysis.frames.path'), sound.friendly_filename().split('.')[0] + '.json', sound.locations("sendfile_url").split('.')[0] + '.json')
'''

class UserHandler(BaseHandler):
    '''
    api endpoint:   /people/<username>
    '''
    allowed_methods = ('GET',)

    '''
    input:          n.a.
    output:         #single_user#
    curl:           curl http://www.freesound.org/api/people/vincent_akkermans
    '''
    def read(self, request, username):
        try:
            user = User.objects.get(username__iexact=username)
        except User.DoesNotExist:
            resp = rc.NOT_FOUND
            resp.content = 'This user (%s) does not exist.' % username
            return resp

        result = prepare_single_user(user)

        # Add request id to the result (in case user has specified one)
        if request.GET.get('request_id', '')!='':
            result['request_id'] = request.GET.get('request_id', '')

        return result

class UserSoundsHandler(BaseHandler):
    '''
    api endpoint:   /people/<username>/sounds
    '''
    allowed_methods = ('GET',)

    '''
    input:          p
    output:         #user_sounds#
    curl:           curl http://www.freesound.org/api/people/vincent_akkermans/sounds?p=5
    '''
    def read(self, request, username):
        try:
            user = User.objects.get(username__iexact=username)
        except User.DoesNotExist:
            resp = rc.NOT_FOUND
            resp.content = 'This user (%s) does not exist.' % username
            return resp

        paginator = paginate(request, Sound.public.filter(user=user), settings.SOUNDS_PER_API_RESPONSE, 'p')
        page = paginator['page']
        sounds = [prepare_collection_sound(sound, include_user=False) for sound in page.object_list]
        result = {'sounds': sounds,  'num_results': paginator['paginator'].count, 'num_pages': paginator['paginator'].num_pages}

        if page.has_other_pages():
            if page.has_previous():
                result['previous'] = self.__construct_pagination_link(username, page.previous_page_number())
            if page.has_next():
                result['next'] = self.__construct_pagination_link(username, page.next_page_number())

        # Add request id to the result (in case user has specified one)
        if request.GET.get('request_id', '')!='':
            result['request_id'] = request.GET.get('request_id', '')

        return result

    def __construct_pagination_link(self, u, p):
        return get_user_sounds_api_url(u)+'?p=%s' % p

class UserPacksHandler(BaseHandler):
    '''
    api endpoint:   /people/<username>/packs
    '''
    allowed_methods = ('GET',)

    '''
    input:          n.a.
    output:         #user_packs#
    curl:           curl http://www.freesound.org/api/people/vincent_akkermans/packs
    '''
    def read(self, request, username):
        try:
            user = User.objects.get(username__iexact=username)
        except User.DoesNotExist:
            resp = rc.NOT_FOUND
            resp.content = 'This user (%s) does not exist.' % username
            return resp

        packs = [prepare_single_pack(pack, include_user=False) for pack in Pack.objects.filter(user=user)]
        result = {'packs': packs, 'num_results': len(packs)}

        # Add request id to the result (in case user has specified one)
        if request.GET.get('request_id', '')!='':
            result['request_id'] = request.GET.get('request_id', '')

        return result

class PackHandler(BaseHandler):
    '''
    api endpoint:   /packs/<pack_id>
    '''
    allowed_methods = ('GET',)

    '''
    input:          n.a.
    output:         #user_packs#
    curl:           curl http://www.freesound.org/api/packs/<pack_id>
    '''
    def read(self, request, pack_id):
        try:
            pack = Pack.objects.get(id=pack_id)
        except Pack.DoesNotExist:
            resp = rc.NOT_FOUND
            resp.content = 'There is no pack with this identifier (%s).' % pack_id
            return resp

        result = prepare_single_pack(pack)

        # Add request id to the result (in case user has specified one)
        if request.GET.get('request_id', '')!='':
            result['request_id'] = request.GET.get('request_id', '')

        return result

class PackSoundsHandler(BaseHandler):
    '''
    api endpoint:   /packs/<pack_id>/sounds
    '''
    allowed_methods = ('GET',)

    '''
    input:          p
    output:         #pack_sounds#
    curl:           curl http://www.freesound.org/api/packs/<pack_id>/sounds
    '''
    def read(self, request, pack_id):
        try:
            pack = Pack.objects.get(id=pack_id)
        except User.DoesNotExist:
            resp = rc.NOT_FOUND
            resp.content = 'There is no pack with this identifier (%s).' % pack_id
            return resp

        paginator = paginate(request, Sound.objects.filter(pack=pack.id), settings.SOUNDS_PER_API_RESPONSE, 'p')
        page = paginator['page']
        sounds = [prepare_collection_sound(sound, include_user=False) for sound in page.object_list]
        result = {'sounds': sounds, 'num_results': paginator['paginator'].count, 'num_pages': paginator['paginator'].num_pages}

        if page.has_other_pages():
            if page.has_previous():
                result['previous'] = self.__construct_pagination_link(pack_id, page.previous_page_number())
            if page.has_next():
                result['next'] = self.__construct_pagination_link(pack_id, page.next_page_number())

        # Add request id to the result (in case user has specified one)
        if request.GET.get('request_id', '')!='':
            result['request_id'] = request.GET.get('request_id', '')

        return result

    def __construct_pagination_link(self, pack_id, p):
        return get_pack_sounds_api_url(pack_id)+'?p=%s' % p


class PackServeHandler(BaseHandler):
    '''
    api endpoint:    /packs/id/serve
    '''
    allowed_methods = ('GET',)

    '''
    input:        n.a.
    output:       binary file
    curl:         curl http://www.freesound.org/api/packs/2/serve
    '''
    def read(self, request, pack_id):
        try:
            pack = Pack.objects.get(id=pack_id)
        except Pack.DoesNotExist:
            resp = rc.NOT_FOUND
            resp.content = 'There is no pack with this identifier (%s).' % pack_id
            return resp

        return sendfile(pack.locations("path"), pack.friendly_filename(), pack.locations("sendfile_url"))


# N.B. don't add this to a production environment!
class UpdateSolrHandler(BaseHandler):
    allowed_methods = ('GET',)

    def read(self, request):
        sound_qs = Sound.objects.select_related("pack", "user", "license") \
                                .filter(processing_state="OK", moderation_state="OK")
        add_all_sounds_to_solr(sound_qs)
        return rc.ALL_OK<|MERGE_RESOLUTION|>--- conflicted
+++ resolved
@@ -326,21 +326,16 @@
             results = SolrResponseInterpreter(solr.select(unicode(query)))
             paginator = SolrResponseInterpreterPaginator(results, settings.SOUNDS_PER_API_RESPONSE)
             page = paginator.page(form.cleaned_data['p'])
-<<<<<<< HEAD
             sounds = []
             bad_results = 0
             for object in page['object_list'] :
                 try:
                     sounds.append( prepare_collection_sound(Sound.objects.select_related('user').get(id=object['id'])) )
-                except: # This will happen if there are synchronization errors between solr index and the database. In that case sounds are ommited and both num_results and results per page might become inacurate
+                except:
+                    # This will happen if there are synchronization errors between solr index and the database. In that case sounds are ommited and both num_results and results per page might become inacurate
+                    # TODO: make the exception more specific, if possible.
                     pass
             result = {'sounds': sounds, 'num_results': paginator.count - bad_results, 'num_pages': paginator.num_pages}
-=======
-            sounds = [prepare_collection_sound(Sound.objects.select_related('user').get(id=object['id'])) \
-                      for object in page['object_list']]
-            result = {'sounds': sounds, 'num_results': paginator.count, 'num_pages': paginator.num_pages}
->>>>>>> 7b22d9ea
-
             # construct previous and next urls
             if page['has_other_pages']:
                 if page['has_previous']:
@@ -353,16 +348,7 @@
                                                                       page['next_page_number'],
                                                                       cd['f'],
                                                                       find_api_option(cd['s']))
-
-<<<<<<< HEAD
-
             add_request_id(request,result)
-=======
-            # Add request id to the result (in case user has specified one)
-            if request.GET.get('request_id', '')!='':
-                result['request_id'] = request.GET.get('request_id', '')
-
->>>>>>> 7b22d9ea
             return result
         except SolrException, e:
             error = "search error: search_query %s filter_query %s sort %s error %s" \
@@ -424,13 +410,8 @@
             resp = 'There is no sound with id %s' % sound_id
             return resp
 
-<<<<<<< HEAD
         # DISABLED (FOR THE MOMENT WE DON'T UPDATE DOWNLOADS TABLE THROUGH API)
         #Download.objects.get_or_create(user=request.user, sound=sound, interface='A')
-
-=======
-        Download.objects.get_or_create(user=request.user, sound=sound)
->>>>>>> 7b22d9ea
         return sendfile(sound.locations("path"), sound.friendly_filename(), sound.locations("sendfile_url"))
 
 class SoundAnalysisHandler(BaseHandler):
